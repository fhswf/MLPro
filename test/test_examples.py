--- conflicted
+++ resolved
@@ -34,11 +34,7 @@
 ## -------------------------------------------------------------------------------------------------
 
 """
-<<<<<<< HEAD
 Ver. 1.6.2 (2022-12-21)
-=======
-Ver. 1.4.4 (2023-01-16)
->>>>>>> 32e9dd77
 
 Unit test for all examples available.
 """
@@ -68,12 +64,9 @@
     # bf.math
     "bf_math_001": "mlpro.bf.examples.howto_bf_math_001_spaces_and_elements",
     "bf_math_010": "mlpro.bf.examples.howto_bf_math_010_normalizers",
-<<<<<<< HEAD
+    "bf_math_020": "mlpro.bf.examples.howto_bf_math_020_unit_converter",
 
     # bf.ml
-=======
-    "bf_math_020": "mlpro.bf.examples.howto_bf_math_020_unit_converter",
->>>>>>> 32e9dd77
     "bf_ml_001": "mlpro.bf.examples.howto_bf_ml_001_hyperparameters",
 
     # bf.streams
@@ -90,6 +83,7 @@
     # bf.systems
     "bf_systems_001": "mlpro.bf.examples.howto_bf_systems_001_systems_controllers_actuators_sensors",
     "bf_systems_002": "mlpro.bf.examples.howto_bf_systems_002_set_up_transfer_functions",
+
 
 
 # Reinforcement Learning:
