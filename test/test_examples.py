--- conflicted
+++ resolved
@@ -41,14 +41,11 @@
 ## -- 2023-03-08  1.7.2     SY       Add Howto RL MB 003
 ## -- 2023-03-10  1.7.3     SY       Renumbering module
 ## -- 2023-03-24  1.7.4     DA       Add Howto BF 005
-<<<<<<< HEAD
 ## -- 2023-04-12  1.8.0     SY       Update due to GT HowTos
 ## -- 2023-09-16  1.7.5     DA       Temporarily disabled howto_rl_agent_011/021/022
-=======
 ## -- 2023-09-16  1.7.5     DA       Temporarily disabled: 
 ## --                                - howto_rl_agent_011/021/022
 ## --                                - howto_rl_att_003
->>>>>>> b2c74139
 ## -------------------------------------------------------------------------------------------------
 
 
