# This workflow will install Python dependencies, run tests and lint with a single version of Python
# For more information see: https://help.github.com/actions/language-and-framework-guides/using-python-with-github-actions

name: python

on:
  workflow_run:
<<<<<<< HEAD
    workflows: ["Autodoc Gen", "Dependencies List Generation"]
    types:
      - completed
=======
    workflows: ["Dependencies List Generation"]
    types: [completed]
>>>>>>> b1279c89

jobs:
  on-success:
    runs-on: ubuntu-latest
    strategy:
      matrix:
        python-version: [3.8, 3.9, '3.10']

    steps:
    - name: Checkout Codes
      uses: actions/checkout@v2
      with:
        ref: ${{ github.head_ref }}

    - name: Set up Python ${{ matrix.python-version }}
      uses: actions/setup-python@v2
      with:
        python-version: ${{ matrix.python-version }}
        
    - name: Install dependencies
      run: |
        python -m pip install --upgrade pip
        pip install flake8 pytest
        pip install dill==0.3.6
        pip install numpy==1.23.5
        pip install matplotlib==3.6.3
        pip install transformations==2022.9.26
        pip install stable-baselines3==1.7.0
        pip install gym==0.21.0
        pip install scipy==1.8.1
        pip install pettingzoo==1.22.3
        pip install pygame==2.1.2
        pip install pymunk==6.4.0
        pip install multiprocess==0.70.14
        pip install river==0.14.0
        pip install scikit-learn==1.2.0
        pip install optuna==3.0.5
        pip install hyperopt==0.2.7
        pip install pyglet==1.5.27
        pip install sphinx
        pip install sphinx-rtd-theme
        pip install sphinx-copybutton
        pip install sphinx_multitoc_numbering
        pip install openml
    - name: Lint with flake8
      run: |
        # stop the build if there are Python syntax errors or undefined names
        flake8 . --count --select=E9,F63,F7,F82 --show-source --statistics
        # exit-zero treats all errors as warnings. The GitHub editor is 127 chars wide
        flake8 . --count --exit-zero --max-complexity=10 --max-line-length=127 --statistics
    - name: Build the Documentation
      run: |
        make docu
    - name: Test with pytest
      run: |
        make pytest
<|MERGE_RESOLUTION|>--- conflicted
+++ resolved
@@ -5,14 +5,8 @@
 
 on:
   workflow_run:
-<<<<<<< HEAD
-    workflows: ["Autodoc Gen", "Dependencies List Generation"]
-    types:
-      - completed
-=======
     workflows: ["Dependencies List Generation"]
     types: [completed]
->>>>>>> b1279c89
 
 jobs:
   on-success:
