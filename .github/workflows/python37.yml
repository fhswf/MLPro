# This workflow will install Python dependencies, run tests and lint with a single version of Python
# For more information see: https://help.github.com/actions/language-and-framework-guides/using-python-with-github-actions

name: py37

on:
  push:
    branches: [ main ]
  pull_request:
    branches: [ main ]

jobs:
  build:

    runs-on: ubuntu-latest
    strategy:
      matrix:
        python-version: [3.7]

    steps:
    - name: Checkout Codes
      uses: actions/checkout@v2
      with:
        ref: ${{ github.head_ref }}

    - name: Set up Python ${{ matrix.python-version }}
      uses: actions/setup-python@v2
      with:
        python-version: ${{ matrix.python-version }}
    - name: Install dependencies
      run: |
        python -m pip install --upgrade pip
        pip install flake8 pytest
        pip install numpy
        pip install matplotlib
        pip install dill
        pip install stable-baselines3
        pip install gym
<<<<<<< HEAD
        pip install PettingZoo==1.17.0
=======
        pip install PettingZoo
>>>>>>> 39289c4d
        pip install pyglet
        pip install pymunk
        pip install pygame
        pip install sphinx
        pip install sphinx-rtd-theme
        pip install sphinx-copybutton
        pip install hyperopt
        pip install optuna
        pip install transformations
    - name: Lint with flake8
      run: |
        # stop the build if there are Python syntax errors or undefined names
        flake8 . --count --select=E9,F63,F7,F82 --show-source --statistics --extend-exclude=src/mlpro/rl/pool/envs/ur5jointcontrol/src/,src/mlpro/rl/pool/envs/multigeorobot/src/
        # exit-zero treats all errors as warnings. The GitHub editor is 127 chars wide
        flake8 . --count --exit-zero --max-complexity=10 --max-line-length=127 --statistics
    - name: Build the Documentation
      run: |
        make doc
    - name: Test with pytest
      run: |
        make test<|MERGE_RESOLUTION|>--- conflicted
+++ resolved
@@ -36,11 +36,7 @@
         pip install dill
         pip install stable-baselines3
         pip install gym
-<<<<<<< HEAD
-        pip install PettingZoo==1.17.0
-=======
         pip install PettingZoo
->>>>>>> 39289c4d
         pip install pyglet
         pip install pymunk
         pip install pygame
