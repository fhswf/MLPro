.. _DoublePendulum:
Double Pendulum
^^^^^^^^^^^^^^^^^^

.. automodule:: mlpro.rl.pool.envs.doublependulum

.. note::
 MLPro provides two implementations of Double Pendulum environment named DoublePendulumS4 and DoublePendulumS7. 
    + The DoublePendulumS4 environment is a basic implementation with four dimensional state space including angles and angular velocities of both the poles.
    + The static 7 dimensional implementation of Double Pendulum environment in MLProis a seven dimensional state space with derived angular acceleration values and input torque. MLPro also provides a default reward strategy based on normalized state space and Euclidean Distances of the states.

The double pendulum environment can be imported via:

.. code-block:: python

    import mlpro.rl.pool.envs.doublependulum

The environment can be initialised with specifying the initial angles of both poles, masses of both poles, lenghts of poles, maximum torque value and scenario related parameters including step size and actuation step size. The initial positions of the poles refer to the position of the poles at the beginning of each RL episode, which can be set to 'up', 'down', 'random'. The default values for length and mass of each pole in the double pendulum are set to 1 and 1 respectively. The environment behaviour can be understood by running How To 20 in MLPro's sample implementation examples.


.. note::
 + The visualisation of the environment can be turned off by setting the visualize parameter in training/scenario initialisation to false

**Screenshots**

.. image:: images/doublependulum.gif
    :width: 650px
    :align: center

    
**Prerequisites**
Please install below packages to use the MLPro's double pendulum environment

    - `NumPy <https://pypi.org/project/numpy/>`_
    - `Matplotlib <https://pypi.org/project/matplotlib/>`_
    - `SciPy <https://pypi.org/project/scipy/>`_



**General Information**

+------------------------------------+-------------------------------------------------------+
|         Parameter                  |                         Value                         |
+====================================+=======================================================+
| Agents                             | 1                                                     |
+------------------------------------+-------------------------------------------------------+
| Native Source                      | MLPro                                                 |
+------------------------------------+-------------------------------------------------------+
| Action Space Dimension             | 1                                                     |
+------------------------------------+-------------------------------------------------------+
| Action Space Base Set              | Real number                                           |
+------------------------------------+-------------------------------------------------------+
| State Space Dimension              | 4   (for DoublePendulumS4), 7  (for DoublePendulumS7) |
+------------------------------------+-------------------------------------------------------+
| State Space Base Set               | Real number                                           |
+------------------------------------+-------------------------------------------------------+
| Reward Structure                   | Overall reward                                        |
+------------------------------------+-------------------------------------------------------+
 
**Action Space**
The goal of the environment is to maintain the vertical position of both the poles. The inner pole is actuated by a motor, and thus the action space of Double Pendulum environment is a continuous variable ranging between the negative maximum torque and positive maximum torque, where positive torque refers to clockwise torque and vice versa. The max torque can be passed as a :ref:`parameter <Double Pendulum>` in the initialisation of environment. 

+------------------------------------+-------------------------------------------------------+
|         Parameter                  |                         Range                         |
+====================================+=======================================================+
| Torque                             | [-max_torque, max_torque]                             |
+------------------------------------+-------------------------------------------------------+

**State Space**

The state space for the double pendulum environment returns state of poles in the system including angles of both poles, velocity of poles, angular acceleration of the poles. The states for double pendulum environment can be understood by the table below.

+------------------------------------+------------------------------------+----------------------------------+-------------------------------------------------------+------------------------------+-------------------------+
|         State                      |         Description                |               Range              |			Unit				     |   DoublePendulumS4           |   DoublePendulumS7      |
+====================================+====================================+==================================+=======================================================+==============================+=========================+
| Theta 1                            |Angle of the inner pole             | [-180, 180]	                     |	degrees                                              |              X               |            X            |
+------------------------------------+------------------------------------+----------------------------------+-------------------------------------------------------+------------------------------+-------------------------+
| Omega 1                            |Angular velocity of inner pole      | [-800, 800]		             |	degrees per second                                   |		    X		    |            X            |
+------------------------------------+------------------------------------+----------------------------------+-------------------------------------------------------+------------------------------+-------------------------+
| Alpha 1                            |Angular Acceleration of outer pole  | [-6800, 6800]	             |	degrees per second squared                           |              \-              |            X            |
+------------------------------------+------------------------------------+----------------------------------+-------------------------------------------------------+------------------------------+-------------------------+
| Theta 2                            |Angle of the outer pole             | [-180, 180]	                     |	degrees                                              |              X               |            X            |
+------------------------------------+------------------------------------+----------------------------------+-------------------------------------------------------+------------------------------+-------------------------+
| Omega 2                            |Angular velocity of outer pole      | [-950, 950]	                     |	degrees per second                                   |              X               |            X            |
+------------------------------------+------------------------------------+----------------------------------+-------------------------------------------------------+------------------------------+-------------------------+
| Alpha 2                            |Angular acceleration of outer pole  | [-9700, 9700]	             |	degrees per second squared                           |              \-              |            X            |
+------------------------------------+------------------------------------+----------------------------------+-------------------------------------------------------+------------------------------+-------------------------+
| Torque                             |Input torque to the inner pole      | [-max torque, max torque]        |	Newton times meter                                   |              \-              |            X            |
+------------------------------------+------------------------------------+----------------------------------+-------------------------------------------------------+------------------------------+-------------------------+

.. note:: 
 The boundaries for the velocity and acceleration are highly influenced by the initital position of the arms and the current torque being actuated on the inner pole. These parameters are further dependent on the specific application, scenario or purpose of research.

Current implementation of DP environment in MLPro returns success when the current state of the environment is within a distance lesser than threshold distance from the goal state. 

**Reward Structure**

The goal of the environment is to reach a complete vertical position for both the inner and outer pole, i.e.
the goal state is given as vector :math:`S_g = (0,0,0,0,0,0)`. The environment delivers a continuous reward to the
agent based on the new and old states of the environment. The environment is divided into three zones based on the
position of the inner and outer pole.

.. image::
    images/double_pendulum_reward.drawio.png
    :align: center
    :width: 500 px

As shown in the figure above, the three zones and the reward strategies corresponding to the zone are:

1. **Red Zone** : The swing up zone for angle of inner pole less than :math:`-90^o` or more than :math:`+90^o`. The
reward signal in this zone maximizes the motion of the inner pole of the double pendulum.

..

    :math:`r_a(t) = (|\theta_{1n(t - 1))} - \theta_{1n(t)}|) + (|\theta'_{1n(t)} +\theta^n_{1n(t-1)}| - |\theta'_{1n(t-1)} + \theta^n_{1n(t-1)}|)`

    where,
        :math:`r_a(t)` is reward at time step t,

        :math:`\theta_{1n}` is normalized angle of inner pole

        :math:`\theta_{2n}` is normalized angle of outer pole


2. **Yellow Zone** : Outer pole swing up zone for angle of inner pole more than :math:`-90^o` or less than
:math:`+90^o`. The reward is based on the euclidean distance between new and old states, with 75% weight to the
states of outer pole and 25% to that of inner pole.

..

    :math:`r_b(t) = |s_{gb} - s_{b(t-1)}| - |s_{gb} - s{b(t)}|`

    where,
        :math:`s_b` is the state space in yellow zone as :math:`(\theta_{1n}, \theta_{2n}, \theta_{2n}',\theta_{2n}'')`

        :math:`s_{gb}` is the goal state in Yellow zone, i.e. :math:`(0,0,0,0)`

3. **Green Zone** : Balancing zone for angle of either or both inner or outer pole more than :math:`-36^o` or less than
:math:`+36^o`. The reward in this zone is proportional to the environments progress towards the goal state.

..

    :math:`r_a(t) = |s_{gn} - s_{n(t-1)}| - |s_{gn} - s_{n(t)}|`

    where,
        :math:`s_{gn}` is the normalized goal state of the environment

        :math:`s_n` is the normalized state

**Cross Reference**
    + :ref:`Howto RL-ENV-005: SB3 Policy on Double Pendulum Environment <Howto Env RL 005>`
<<<<<<< HEAD
    + :ref:`API Reference <Double Pendulum>`
=======
    + :ref:`API Reference <target_pool_rl_env_double_pendulum>`
>>>>>>> a17b9538


**Citation**

If you apply this environment in your research or work, please :ref:`cite <target_publications>` us.<|MERGE_RESOLUTION|>--- conflicted
+++ resolved
@@ -149,11 +149,7 @@
 
 **Cross Reference**
     + :ref:`Howto RL-ENV-005: SB3 Policy on Double Pendulum Environment <Howto Env RL 005>`
-<<<<<<< HEAD
-    + :ref:`API Reference <Double Pendulum>`
-=======
     + :ref:`API Reference <target_pool_rl_env_double_pendulum>`
->>>>>>> a17b9538
 
 
 **Citation**
