--- conflicted
+++ resolved
@@ -69,19 +69,12 @@
 ## -- 2024-07-19  2.0.3     DA       Class StreamTask: excluded non-numeric feature data from default
 ## --                                visualization 2D,3D,ND
 ## -- 2024-09-11  2.1.0     DA       Class Instance: new parent KWArgs
-<<<<<<< HEAD
 ## -- 2024-10-01  2.1.1     DA       Method StreamScenario.__init__(): simplification
-## -------------------------------------------------------------------------------------------------
-
-"""
-Ver. 2.1.1 (2024-10-01)
-=======
 ## -- 2024-10-29  2.2.0     DA       Changed definiton of InstType, InstTypeNew, InstTypeDel
 ## -------------------------------------------------------------------------------------------------
 
 """
 Ver. 2.2.0 (2024-10-29)
->>>>>>> 3025d752
 
 This module provides classes for standardized data stream processing. 
 
