## -------------------------------------------------------------------------------------------------
## -- Project : MLPro - A Synoptic Framework for Standardized Machine Learning Tasks
## -- Package : mlpro.bf.streams.tasks.windows
## -- Module  : windows.py
## -------------------------------------------------------------------------------------------------
## -- History :
## -- yyyy-mm-dd  Ver.      Auth.    Description
## -- 2022-10-16  0.0.0     LSB      Creation
## -- 2022-11-04  0.1.0     LSB      Removing class WindowR
## -------------------------------------------------------------------------------------------------

"""
Ver. 0.1.0 (2022-11-04)
This module provides pool of window objects further used in the context of online adaptivity.
"""
from matplotlib.axes import Axes
from mpl_toolkits.mplot3d import Axes3D
<<<<<<< HEAD
=======
from mpl_toolkits.mplot3d.art3d import Poly3DCollection
>>>>>>> 1d1e3c5a
from matplotlib.collections import PolyCollection
from matplotlib.patches import Rectangle
import matplotlib.pyplot as plt
import numpy as np
from mlpro.bf.streams.models import *
from mlpro.bf.events import *
from typing import Union, List, Iterable





## -------------------------------------------------------------------------------------------------
## -------------------------------------------------------------------------------------------------
class Window(StreamTask):
    """
    This is the base class for window implementations

    Parameters
    ----------
        p_buffer_size:int
            the size/length of the buffer/window.
        p_delay:bool, optional
            Set to true if full buffer is desired before passing the window data to next step. Default is false.
        p_name:str, optional
            Name of the Window. Default is None.
        p_range_max     -Optional
            Maximum range of task parallelism for window task. Default is set to multithread.
        p_ada:bool, optional
            Adaptivity property of object. Default is True.
        p_logging      -Optional
            Log level for the object. Default is log everything.
    """
    C_NAME = 'Window'

    C_PLOT_STANDALONE = False

    C_EVENT_BUFFER_FULL = 'BUFFER_FULL'
    C_EVENT_DATA_REMOVED = 'DATA_REMOVED'



## -------------------------------------------------------------------------------------------------
    def __init__(self,
                 p_buffer_size:int,
                 p_delay:bool = False,
                 p_enable_statistics:bool = False,
                 p_name:str   = None,
                 p_range_max  = StreamTask.C_RANGE_THREAD,
                 p_duplicate_data:bool = False,
                 p_visualize:bool = False,
                 p_logging    = Log.C_LOG_ALL,
                 **p_kwargs):

        self._kwargs     = p_kwargs.copy()
        self.buffer_size = p_buffer_size
        self._delay      = p_delay
        self._name       = p_name
        self._range_max  = p_range_max
        self.switch_logging(p_logging = p_logging)

        super().__init__(p_name      = p_name,
                         p_range_max = p_range_max,
                         p_duplicate_data = p_duplicate_data,
                         p_visualize = p_visualize,
                         p_logging   = p_logging)

        self._buffer = {}
        self._buffer_pos = 0
        self._statistics_enabled = p_enable_statistics
        self._numeric_buffer:np.ndarray = None
        self._numeric_features = []
## -------------------------------------------------------------------------------------------------
    def _run(self, p_inst_new:List[Element], p_inst_del:List[Element]):
        """
        Method to run the window including adding and deleting of elements

        Parameters
        ----------
            p_inst_new:list
                Instance/s to be added to the window
            p_inst_del:list
                Instance/s to be deleted from the window
        """
        if p_inst_new:
            for i in p_inst_new:
                if not self._numeric_buffer and self._statistics_enabled:
                    for j in i.get_dim_ids():
                        if i.get_related_set().get_dim(j).get_base_set() in [Dimension.C_BASE_SET_N,
                                                                             Dimension.C_BASE_SET_R,
                                                                             Dimension.C_BASE_SET_Z]:
                            self._numeric_features.append(j)

                    self._numeric_buffer = np.zeros((self.buffer_size, len(self._numeric_features)))

                self._buffer_pos = (self._buffer_pos + 1) % self.buffer_size

                if len(self._buffer) == self.buffer_size:
                    # Checks if the buffer is already full, implying that obsolete data is going to be deleted and
                    # raises an event, and stores the new instances and continues the loop

                    self._raise_event(self.C_EVENT_DATA_REMOVED, Event(p_raising_object=self,
                                                                       p_related_set=i.get_related_set()))
                    p_inst_del.append(self._buffer[self._buffer_pos])
                    self._buffer[self._buffer_pos] = i
                    if self._statistics_enabled:
                        self._numeric_buffer[self._buffer_pos] = [i.get_value(k) for k in self._numeric_features]
                    continue

                # adds element to the buffer
                self._buffer[self._buffer_pos] = i
                if self._statistics_enabled:
                    self._numeric_buffer[self._buffer_pos] = [i.get_value(k) for k in self._numeric_features]

                # if the buffer is full after adding an element, raises event
                if len(self._buffer) == self.buffer_size:
                    self._raise_event(self.C_EVENT_BUFFER_FULL, Event(self))



## -------------------------------------------------------------------------------------------------
    def get_buffered_data(self):
        """
        Method to fetch the date from the window buffer

        Returns
        -------
            buffer:dict
                the buffered data in the form of dictionary
            buffer_pos:int
                the latest buffer position
        """
        return self._buffer, self._buffer_pos


## -------------------------------------------------------------------------------------------------
    def get_boundaries(self):
        """
        Method to get the current boundaries of the Window

        Returns
        -------
            boundaries:np.ndarray
                Returns the current window boundaries in the form of a Numpy array.
        """
        boundaries = np.stack(([np.min([self._buffer[i].get_values() for i in self._buffer.keys()], axis=0),
                      np.max([self._buffer[i].get_values() for i in self._buffer.keys()], axis=0)]), axis=1)
        return boundaries


## -------------------------------------------------------------------------------------------------
    def get_mean(self):
        """
        Method to get the mean of the data in the Window.

        Returns
        -------
            mean:np.ndarray
                Returns the mean of the current data in the window in the form of a Numpy array.
        """
        return np.mean(self._buffer.values(), axis=0, dtype=np.float64)


## -------------------------------------------------------------------------------------------------
    def get_variance(self):
        """
        Method to get the variance of the data in the Window.

        Returns
        -------
            variance:np.ndarray
                Returns the variance of the current data in the window as a numpy array.
        """
        return np.variance(self._buffer.values(), axis=0, dtype=np.float64)


## -------------------------------------------------------------------------------------------------
    def get_std_deviation(self):
        """
        Method to get the standard deviation of the data in the window.

        Returns
        -------
            std:np.ndarray
                Returns the standard deviation of the data in the window as a numpy array.
        """
        return np.std(self._buffer.values(), axis=0, dtype=np.float64)


## -------------------------------------------------------------------------------------------------
    def _init_plot_2d(self, p_figure: Figure, p_settings: PlotSettings):
        """
        Custom method to initialize a 2D plot for the window object

        Parameters
        ----------
        p_figure: Matplotlib.figure.Figure
            The figure object that hosts the plot

        p_settings: list of PlotSettings objects.
            Additional settings for the plot

        """

        if p_figure is None:
            p_figure = plt.figure()

        if not p_settings.axes:
            self.axes = Axes(p_figure, [0.05,0.05,0.9,0.9])
        else:
            self.axes = p_settings.axes

        self.window_patch = Rectangle((0,0),0,0)

        pass


## -------------------------------------------------------------------------------------------------
    def _init_plot_3d(self, p_figure: Figure, p_settings: PlotSettings):
        """
        Custom method to initialize a 3D plot for window object

        Parameters
        ----------
        p_figure: matplotlib.figure.Figure
            The figure object to host the plot.

        p_settings: PlotSettings
            Additional Settings for the plot
        """
        if p_figure is None:
            p_figure = plt.figure()

        if not p_settings.axes:
            self.axes = Axes3D(p_figure, (0.05,0.05,0.9,0.9))
        else:
            self.axes = p_settings.axes
<<<<<<< HEAD
=======

        # ...
>>>>>>> 1d1e3c5a

        # ...
        

## -------------------------------------------------------------------------------------------------
    def _init_plot_nd(self, p_figure: Figure, p_settings: PlotSettings):
        """

        Parameters
        ----------
        p_figure
        p_settings

        Returns
        -------

        """
        pass


## -------------------------------------------------------------------------------------------------
    def _update_plot_2d(self, p_settings:PlotSettings, p_inst_new:list, p_inst_del:list, **p_kwargs):
        """

        Parameters
        ----------
        p_settings
        p_inst_new
        p_inst_del
        p_kwargs

        Returns
        -------

        """
        pass


## -------------------------------------------------------------------------------------------------
    def _update_plot_3d(self, p_settings:PlotSettings, p_inst_new:list, p_inst_del:list, **p_kwargs):
        """

        Parameters
        ----------
        p_settings
        p_inst_new
        p_inst_del
        p_kwargs

        Returns
        -------

        """
        pass


## -------------------------------------------------------------------------------------------------
    def _update_plot_nd(self, p_settings:PlotSettings, p_inst_new:list, p_inst_del:list, **p_kwargs):
        """

        Parameters
        ----------
        p_settings
        p_inst_new
        p_inst_del
        p_kwargs

        Returns
        -------

        """
        pass<|MERGE_RESOLUTION|>--- conflicted
+++ resolved
@@ -15,10 +15,7 @@
 """
 from matplotlib.axes import Axes
 from mpl_toolkits.mplot3d import Axes3D
-<<<<<<< HEAD
-=======
 from mpl_toolkits.mplot3d.art3d import Poly3DCollection
->>>>>>> 1d1e3c5a
 from matplotlib.collections import PolyCollection
 from matplotlib.patches import Rectangle
 import matplotlib.pyplot as plt
@@ -256,14 +253,9 @@
             self.axes = Axes3D(p_figure, (0.05,0.05,0.9,0.9))
         else:
             self.axes = p_settings.axes
-<<<<<<< HEAD
-=======
 
         # ...
->>>>>>> 1d1e3c5a
-
-        # ...
-        
+
 
 ## -------------------------------------------------------------------------------------------------
     def _init_plot_nd(self, p_figure: Figure, p_settings: PlotSettings):
