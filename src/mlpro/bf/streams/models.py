## -------------------------------------------------------------------------------------------------
## -- Project : MLPro - A Synoptic Framework for Standardized Machine Learning Tasks
## -- Package : mlpro.bf.streams
## -- Module  : models.py
## -------------------------------------------------------------------------------------------------
## -- History :
## -- yyyy-mm-dd  Ver.      Auth.    Description
## -- 2022-01-06  0.0.0     DA       Creation
## -- 2022-05-25  0.0.1     LSB      Minor bug fix
## -- 2022-06-02  0.1.0     LSB      Refactoring for list of stream objects in get stream list
## -- 2022-06-04  0.1.1     DA       Specialization in stream providers and streams
## -- 2022-06-09  0.1.2     LSB      Additional attributes to stream object
## -- 2022-06-14  0.1.3     LSB      Enhancement
## -- 2022-06-18  0.1.4     LSB      Logging of stream list based on p_display_list parameter
## -- 2022-06-19  0.1.5     DA       - Class Stream: internal use of self.C_NAME instead of self._name
## --                                - Check/completion of doc strings
## -- 2022-06-25  0.2.0     LSB      New Label class with modified instance class
## -- 2022-10-24  0.3.0     DA       Class Instance: new method copy()
## -- 2022-10-25  0.4.0     DA       New classes StreamTask, StreamWorkfllow, StreamScenario
## -- 2022-10-29  0.4.1     DA       Refactoring after introduction of module bf.ops
## -- 2022-10-31  0.4.2     DA       Refactoring after changes on bf.mt
## -- 2022-11-03  0.5.0     DA       - Class Instance: completion of constructor
## --                                - Class Stream: extensions and corrections
## --                                - Completion of doc strings 
## -- 2022-11-04  0.6.0     DA       Classes StreamProvider, Stream: refactoring
## -- 2022-11-05  0.7.0     DA       Class Stream: refactoring to make it iterable
## -- 2022-11-07  0.7.1     DA       Class StreamScenario: refactoring 
## -- 2022-11-13  0.8.0     DA       - Class Stream: new custom method set_options()
## --                                - New class StreamShared
## -- 2022-11-18  0.8.1     DA       Refactoring of try/except statements
<<<<<<< HEAD
## -------------------------------------------------------------------------------------------------

"""
Ver. 0.8.1 (2022-11-18)
=======
## -- 2022-11-19  0.8.2     DA       Class Stream: new parameter p_name for methods *get_stream()
## -- 2022-11-22  0.9.0     DA       Classes StreamWorkflow, StreamScenario: plot funcionality
## -------------------------------------------------------------------------------------------------

"""
Ver. 0.9.0 (2022-11-22)
>>>>>>> 1d1e3c5a

This module provides classes for standardized stream processing. 
"""


from mlpro.bf.math.basics import *
from mlpro.bf.various import *
from mlpro.bf.ops import Mode, ScenarioBase
from mlpro.bf.plot import PlotSettings
from mlpro.bf.math import Dimension, Element
from mlpro.bf.mt import *
from datetime import datetime
from matplotlib.figure import Figure
import random




## -------------------------------------------------------------------------------------------------
## -------------------------------------------------------------------------------------------------
class Feature (Dimension): pass





## -------------------------------------------------------------------------------------------------
## -------------------------------------------------------------------------------------------------
class Label (Dimension): pass





## -------------------------------------------------------------------------------------------------
## -------------------------------------------------------------------------------------------------
class Instance:
    """
    Instance class to store the current instance and the corresponding labels of the stream

    Parameters
    ----------
    p_feature_data : Element
        Feature data of the instance.
    p_label_data : Element
        Optional label data of the instance.
    p_time_stamp : datetime
        Optional time stamp of the instance.
    p_kwargs : dict
        Further optional named parameters.
    """

    C_TYPE          = 'Instance'

## -------------------------------------------------------------------------------------------------
    def __init__( self, 
                  p_feature_data : Element, 
                  p_label_data : Element = None, 
                  p_time_stamp : datetime = None,
                  **p_kwargs ):

        self._feature_data = p_feature_data
        self._label_data = p_label_data
        self._time_stamp = p_time_stamp
        self._kwargs = p_kwargs.copy()


## -------------------------------------------------------------------------------------------------
    def get_feature_data(self) -> Element:
        return self._feature_data


## -------------------------------------------------------------------------------------------------
    def get_label_data(self) -> Element:
        return self._label_data


## -------------------------------------------------------------------------------------------------
    def get_time_stamp(self):
        return self._time_stamp


## -------------------------------------------------------------------------------------------------
    def get_kwargs(self):
        return self._kwargs


## -------------------------------------------------------------------------------------------------
    def copy(self):
        duplicate = self.__class__( p_feature_data=self._feature_data.copy(),
                                    p_label_data=self._label_data,
                                    p_kwargs=self._kwargs )
        duplicate._time_stamp = self._time_stamp
        return duplicate





## -------------------------------------------------------------------------------------------------
## -------------------------------------------------------------------------------------------------
class StreamShared (Shared):
    """
    Template class for shared objects in the context of stream processing.

    Attributes
    ----------
    _inst_new : list
        List of new instances of a process cycle. At the beginning of a cycle it contains the incoming
        instance of a stream. The list evolves due to the manipulations of the stream tasks.
    _inst_del : list
        List of instances to be removed. At the beginning of a cycle it is empty. The list evolves due 
        to the manipulations of the stream tasks.
    """

## -------------------------------------------------------------------------------------------------
    def __init__(self, p_range: int = Range.C_RANGE_PROCESS):
<<<<<<< HEAD
        super().__init__(p_range)
=======
        Shared.__init__(self, p_range=p_range)
>>>>>>> 1d1e3c5a
        self._inst_new : list = None
        self._inst_del : list = None
    

## -------------------------------------------------------------------------------------------------
    def reset(self, p_inst_new : list):
        self._inst_new = []
        self._inst_del = []
        self._inst_new.extend(p_inst_new)


## -------------------------------------------------------------------------------------------------
    def get_instances(self):
        return self._inst_new, self._inst_del




<<<<<<< HEAD
=======

>>>>>>> 1d1e3c5a
## -------------------------------------------------------------------------------------------------
## -------------------------------------------------------------------------------------------------
class Stream (Mode, LoadSave, ScientificObject):
    """
    Template class for data streams. Objects of this type can be used as iterators.

    Parameters
    ----------
    p_id
        Optional id of the stream. Default = 0.
    p_name : str
        Optional name of the stream. Default = ''.
    p_num_instances : int
        Optional number of instances in the stream. Default = 0.
    p_version : str
        Optional version of the stream. Default = ''.
    p_feature_space : MSpace
        Optional feature space. Default = None.
    p_label_space : MSpace
        Optional label space. Default = None.
    p_mode
        Operation mode. Default: Mode.C_MODE_SIM.
    p_logging
        Log level (see constants of class Log). Default: Log.C_LOG_ALL.
    p_kwargs : dict
        Further stream specific parameters.
    """

    C_TYPE          = 'Stream'

## -------------------------------------------------------------------------------------------------
    def __init__( self,
                  p_id = 0,
                  p_name : str = '',
                  p_num_instances : int = 0,
                  p_version : str = '',
                  p_feature_space : MSpace = None,
                  p_label_space : MSpace = None,
                  p_mode = Mode.C_MODE_SIM,
                  p_logging = Log.C_LOG_ALL,
                  **p_kwargs ):

        self._id            = p_id
        self.C_NAME         = self.C_SCIREF_TITLE = p_name
        self._num_instances = p_num_instances
        self._version       = p_version
        self._feature_space = p_feature_space
        self._label_space   = p_label_space
        self.set_options(**p_kwargs)
        Mode.__init__(self, p_mode=p_mode, p_logging=p_logging)


## -------------------------------------------------------------------------------------------------
    def get_id(self):
        """
        Returns the id of the stream.
        """

        return self._id


## -------------------------------------------------------------------------------------------------
    def get_name(self) -> str:
        """
        Returns the name of the stream.

        Returns
        -------
        stream_name : str
            Name of the stream.
        """

        return self.C_NAME


## -------------------------------------------------------------------------------------------------
    def get_url(self) -> str:
        """
        Returns the URL of the scientific source/reference.

        Returns
        -------
        url : str
            URL of the scientific source/reference.
        """

        return self.C_SCIREF_URL


## -------------------------------------------------------------------------------------------------
    def get_num_instances(self) -> int:
        """
        Returns the number of instances of the stream.

        Returns
        -------
        num_inst : int
            Number of instances of the stream. If 0 the number is unknown.
        """

        return self._num_instances


## -------------------------------------------------------------------------------------------------
    def get_feature_space(self) -> MSpace:
        """
        Returns the feature space of the stream. 

        Returns
        -------
        feature_space : MSpace
            Feature space of the stream.
        """

        if self._feature_space is None:
            self._feature_space = self._setup_feature_space()

        return self._feature_space


## -------------------------------------------------------------------------------------------------
    def _setup_feature_space(self) -> MSpace:
        """
        Custom method to set up the feature space of the stream. It is called by method get_feature_space().

        Returns
        -------
        feature_space : MSpace
            Feature space of the stream.
        """

        raise NotImplementedError


## -------------------------------------------------------------------------------------------------
    def get_label_space(self) -> MSpace:
        """
        Returns the label space of the stream. 

        Returns
        -------
        label_space : MSpace
            Label space of the stream.
        """

        if self._label_space is None:
            self._label_space = self._setup_label_space()

        return self._label_space


## -------------------------------------------------------------------------------------------------
    def _setup_label_space(self) -> MSpace:
        """
        Custom method to set up the label space of the stream. It is called by method get_label_space().

        Returns
        -------
        label_space : MSpace
            Label space of the stream.
        """

        return None


## -------------------------------------------------------------------------------------------------
    def set_options(self, **p_kwargs):
        """
        Method to set specific options for the stream. The possible options depend on the 
        stream provider and stream itself.
        """

        self._kwargs        = p_kwargs.copy()


## -------------------------------------------------------------------------------------------------
    def set_random_seed(self, p_seed=None):
        """
        Resets the internal random generator using the given seed.
        """

        random.seed(p_seed)


## -------------------------------------------------------------------------------------------------
    def __iter__(self):
        """
        Resets the stream by calling custom method _reset().

        Returns
        -------
        iter
            Iterable stream object
        """

        self.log(self.C_LOG_TYPE_I, 'Reset')
        self._reset()
        return self


## -------------------------------------------------------------------------------------------------
    def _reset(self):
        """
        Custom reset method for data stream. See method __iter__() for more details.
        """

        raise NotImplementedError


## -------------------------------------------------------------------------------------------------
    def __next__(self) -> Instance:
        """
        Returns next data stream instance by calling the custom method _get_next(). 

        Returns
        -------
        instance : Instance
            Next instance of data stream or None.
        """

        return self._get_next()


## -------------------------------------------------------------------------------------------------
    def _get_next(self) -> Instance:
        """
        Custom method to determine the next data stream instance. At the end of the stream exception
        StopIteration is to be raised. See method __next__() for more
        details.

        Returns
        -------
        instance : Instance
            Next instance of data stream or None.
        """

        raise NotImplementedError





## -------------------------------------------------------------------------------------------------
## -------------------------------------------------------------------------------------------------
class StreamProvider (Log, ScientificObject):
    """
    Template class for stream providers.

    Parameters
    ----------
    p_logging
        Log level (see constants of class Log). Default: Log.C_LOG_ALL
    """

    C_TYPE          = 'Stream Provider'

## -------------------------------------------------------------------------------------------------
    def __init__(self, p_logging=Log.C_LOG_ALL):
        Log.__init__(self, p_logging=p_logging)


## -------------------------------------------------------------------------------------------------
    def get_stream_list( self, p_mode = Mode.C_MODE_SIM, p_logging = Log.C_LOG_ALL, **p_kwargs ) -> list:
        """
        Gets a list of provided streams by calling custom method _get_stream_list().

        Parameters
        ----------
        p_mode
            Operation mode. Default: Mode.C_MODE_SIM.
        p_logging
            Log level of stream objects (see constants of class Log). Default: Log.C_LOG_ALL.
        p_kwargs : dict
            Further stream specific parameters.

        Returns
        -------
        stream_list : list
            List of provided streams.
        """

        self.log(self.C_LOG_TYPE_I, 'Getting list of streams...')
        stream_list = self._get_stream_list( p_mode=p_mode, p_logging=p_logging, **p_kwargs )
#        for stream in stream_list:
#            self.log(self.C_LOG_TYPE_I, 'Stream [' + str(stream.get_id()) + '] ' + stream.get_name())

        self.log(self.C_LOG_TYPE_I, 'Number of streams found:', len(stream_list))
        return stream_list


## -------------------------------------------------------------------------------------------------
    def _get_stream_list( self, p_mode = Mode.C_MODE_SIM, p_logging = Log.C_LOG_ALL, **p_kwargs ) -> list:
        """
        Custom method to get the list of provided streams. See method get_stream_list() for further
        details.

        Parameters
        ----------
        p_mode
            Operation mode. Default: Mode.C_MODE_SIM.
        p_logging
            Log level of stream objects (see constants of class Log). Default: Log.C_LOG_ALL.
        p_kwargs : dict
            Further stream specific parameters.

        Returns
        -------
        stream_list : list
            List of provided streams.
        """

        raise NotImplementedError


## -------------------------------------------------------------------------------------------------
    def get_stream( self, p_id:str=None, p_name:str=None, p_mode = Mode.C_MODE_SIM, p_logging = Log.C_LOG_ALL, **p_kwargs ) -> Stream:
        """
        Returns stream with the specified id by calling custom method _get_stream().

        Parameters
        ----------
        p_id : str
            Optional Id of the requested stream. Default = None.
        p_name : str
            Optional name of the requested stream. Default = None.
        p_mode
            Operation mode. Default: Mode.C_MODE_SIM.
        p_logging
            Log level of stream object (see constants of class Log). Default: Log.C_LOG_ALL.
        p_kwargs : dict
            Further stream specific parameters.

        Returns
        -------
        s : Stream
            Stream object or None in case of an error.
        """

        if p_id is not None:
            self.log(self.C_LOG_TYPE_I, 'Id of requested stream:', p_id)
        elif p_name is not None:
            self.log(self.C_LOG_TYPE_I, 'Name of requested stream:', p_name)
        else:
            raise ParamError('Please specify the requested stream by id or name')

        s = self._get_stream(p_id=p_id, p_name=p_name, p_mode=p_mode, p_logging=p_logging, **p_kwargs)
        if s is None:
            self.log(self.C_LOG_TYPE_E, 'Stream', str(p_id), 'not found')

        return s


## -------------------------------------------------------------------------------------------------
    def _get_stream( self, p_id:str=None, p_name:str=None, p_mode = Mode.C_MODE_SIM, p_logging = Log.C_LOG_ALL, **p_kwargs ) -> Stream:
        """
        Custom method to get the specified stream. See method get_stream() for further details.

        Parameters
        ----------
        p_id : str
            Optional Id of the requested stream. Default = None.
        p_name : str
            Optional name of the requested stream. Default = None.
        p_mode
            Operation mode. Default: Mode.C_MODE_SIM.
        p_logging
            Log level of stream object (see constants of class Log). Default: Log.C_LOG_ALL.
        p_kwargs : dict
            Further stream specific parameters.

        Returns
        -------
        s : Stream
            Stream object or None in case of an error.
        """

        raise NotImplementedError 




## -------------------------------------------------------------------------------------------------
## -------------------------------------------------------------------------------------------------
class StreamTask (Task):
    """
    Template class for stream-based tasks.

    Parameters
    ----------
    p_name : str
        Optional name of the task. Default is None.
    p_range_max : int
        Maximum range of asynchonicity. See class Range. Default is Range.C_RANGE_PROCESS.
    p_visualize : bool
        Boolean switch for visualisation. Default = False.
    p_logging
        Log level (see constants of class Log). Default: Log.C_LOG_ALL
    p_kwargs : dict
        Further optional named parameters.
    """

<<<<<<< HEAD
    C_TYPE              = 'Stream-Task'
    C_PLOT_ACTIVE       = True
    C_PLOT_STANDALONE   = True
    C_PLOT_VALID_VIEWS  = [ PlotSettings.C_VIEW_2D, PlotSettings.C_VIEW_3D, PlotSettings.C_VIEW_ND ]
    C_PLOT_DEFAULT_VIEW = PlotSettings.C_VIEW_ND
=======
    C_TYPE                  = 'Stream-Task'

    C_PLOT_ACTIVE           = True
    C_PLOT_STANDALONE       = True
    C_PLOT_VALID_VIEWS      = [ PlotSettings.C_VIEW_2D, PlotSettings.C_VIEW_3D, PlotSettings.C_VIEW_ND ]
    C_PLOT_DEFAULT_VIEW     = PlotSettings.C_VIEW_ND

    C_PLOT_ND_XLABEL_INST   = 'Instance index'
    C_PLOT_ND_XLABEL_TIME   = 'Time index'
    C_PLOT_ND_YLABEL        = 'Feature Data'
>>>>>>> 1d1e3c5a

## -------------------------------------------------------------------------------------------------
    def __init__( self, 
                  p_name: str = None, 
                  p_range_max=Task.C_RANGE_THREAD, 
                  p_visualize:bool=False,
                  p_logging=Log.C_LOG_ALL, 
                  **p_kwargs ):

<<<<<<< HEAD
        super().__init__( p_name=p_name, 
                          p_range_max=p_range_max, 
                          p_autorun=Task.C_AUTORUN_NONE, 
                          p_class_shared=None, 
                          p_visualize=p_visualize,
                          p_logging=p_logging, 
                          **p_kwargs )
=======
        Task.__init__( self, 
                       p_name=p_name, 
                       p_range_max=p_range_max, 
                       p_autorun=Task.C_AUTORUN_NONE, 
                       p_class_shared=None, 
                       p_visualize=p_visualize,
                       p_logging=p_logging, 
                       **p_kwargs )
>>>>>>> 1d1e3c5a


## -------------------------------------------------------------------------------------------------
    def run(self, p_range:int = None, p_wait: bool = False, p_inst_new:list = None, p_inst_del:list = None):
        """
        Executes the specific actions of the task implemented in custom method _run(). At the end event
        C_EVENT_FINISHED is raised to start subsequent actions.

        Parameters
        ----------
        p_range : int
            Optional deviating range of asynchonicity. See class Range. Default is None what means that the maximum
            range defined during instantiation is taken. Oterwise the minimum range of both is taken.
        p_wait : bool
            If True, the method waits until all (a)synchronous tasks are finished.
        p_inst_new : list
            Optional list of new stream instances to be processed. If None, the list of the shared object
            is used instead. Default = None.
        p_inst_del : list
            List of obsolete stream instances to be removed. If None, the list of the shared object
            is used instead. Default = None.
        """

        if p_inst_new is not None:
            inst_new = p_inst_new
        else:
            so = self.get_so()
            if so is None:
                raise ImplementationError('Class StreamTask needs instance data as parameters or from a shared object')

            try: 
                inst_new, inst_del = so.get_instances()
            except AttributeError:
                raise ImplementationError('Shared object not compatible to class StreamShared')
        
<<<<<<< HEAD
        super().run(p_range=p_range, p_wait=p_wait, p_inst_new=inst_new, p_inst_del=inst_del)
=======
        Task.run(self, p_range=p_range, p_wait=p_wait, p_inst_new=inst_new, p_inst_del=inst_del)
>>>>>>> 1d1e3c5a


## -------------------------------------------------------------------------------------------------
    def _run(self, p_inst_new:list, p_inst_del:list):
        """
        Custom method that is called by method run(). 

        Parameters
        ----------
        p_inst_new : list
            List of new stream instances to be processed.
        p_inst_del : list
            List of obsolete stream instances to be removed.
        """

        raise NotImplementedError
  

## -------------------------------------------------------------------------------------------------
    def init_plot( self, 
                   p_figure: Figure = None, 
                   p_plot_settings: list = [], 
                   p_plot_depth: int = 0, 
                   p_detail_level: int = 0, 
                   p_step_rate: int = 0, 
                   **p_kwargs ):

        self._plot_num_inst = 0

        Task.init_plot( self,
                        p_figure=p_figure, 
                        p_plot_settings=p_plot_settings, 
                        p_plot_depth=p_plot_depth, 
                        p_detail_level=p_detail_level, 
                        p_step_rate=p_step_rate, 
                        **p_kwargs)


## -------------------------------------------------------------------------------------------------
    def _init_plot_2d(self, p_figure: Figure, p_settings: PlotSettings):
        """
        Default implementation for stream tasks. See class mlpro.bf.plot.Plottable for more
        details.
        """

<<<<<<< HEAD
        super()._init_plot_2d( p_figure=p_figure, p_settings=p_settings )

=======
        Task._init_plot_2d( self, p_figure=p_figure, p_settings=p_settings )
 
>>>>>>> 1d1e3c5a

## -------------------------------------------------------------------------------------------------
    def _init_plot_3d(self, p_figure: Figure, p_settings: PlotSettings):
        """
        Default implementation for stream tasks. See class mlpro.bf.plot.Plottable for more
        details.
        """

<<<<<<< HEAD
        super()._init_plot_3d( p_figure=p_figure, p_settings=p_settings )
=======
        Task._init_plot_3d( self, p_figure=p_figure, p_settings=p_settings )
>>>>>>> 1d1e3c5a


## -------------------------------------------------------------------------------------------------
    def _init_plot_nd(self, p_figure: Figure, p_settings: PlotSettings):
        """
        Default implementation for stream tasks. See class mlpro.bf.plot.Plottable for more
        details.
        """

<<<<<<< HEAD
        super()._init_plot_nd( p_figure=p_figure, p_settings=p_settings )
=======
        Task._init_plot_nd( self, p_figure=p_figure, p_settings=p_settings )

        self._plot_nd_xlabel = self.C_PLOT_ND_XLABEL_INST
        p_settings.axes.set_xlabel(self.C_PLOT_ND_XLABEL_INST)
        p_settings.axes.set_ylabel(self.C_PLOT_ND_YLABEL)
        p_settings.axes.grid(visible=True)
        p_settings.axes.set_xlim(0,1)
        p_settings.axes.set_ylim(-1,1)

        self._plot_nd_xdata  = []
        self._plot_nd_plots  = None
        self._plot_nd_ymin   = None
        self._plot_nd_ymax   = None
>>>>>>> 1d1e3c5a


## -------------------------------------------------------------------------------------------------
    def update_plot(self, p_inst_new:list=None, p_inst_del:list=None, **p_kwargs):
        """
        Specialized definition of method update_plot() of class mlpro.bf.plot.Plottable.

        Parameters
        ----------
        p_inst_new : list
            List of new stream instances to be plotted.
        p_inst_del : list
            List of obsolete stream instances to be removed.
        p_kwargs : dict
            Further optional plot parameters.
        """

        if p_inst_new is None:
            inst_new, inst_del = self.get_so().get_instances()
        else:
            inst_new = p_inst_new
            inst_del = p_inst_del

        Task.update_plot(self, p_inst_new=inst_new, p_inst_del=inst_del, **p_kwargs)

        self._plot_num_inst += len(inst_new)


## -------------------------------------------------------------------------------------------------
    def _update_plot_2d(self, p_settings:PlotSettings, p_inst_new:list, p_inst_del:list, **p_kwargs):
        """
        Default implementation for stream tasks. See class mlpro.bf.plot.Plottable for more
        details.

        Parameters
        ----------
        p_settings : PlotSettings
            Object with further plot settings.
        p_inst_new : list
            List of new stream instances to be plotted.
        p_inst_del : list
            List of obsolete stream instances to be removed.
        p_kwargs : dict
            Further optional plot parameters.
        """

        pass


## -------------------------------------------------------------------------------------------------
    def _update_plot_3d(self, p_settings:PlotSettings, p_inst_new:list, p_inst_del:list, **p_kwargs):
        """
        Default implementation for stream tasks. See class mlpro.bf.plot.Plottable for more
        details.

        Parameters
        ----------
        p_settings : PlotSettings
            Object with further plot settings.
        p_inst_new : list
            List of new stream instances to be plotted.
        p_inst_del : list
            List of obsolete stream instances to be removed.
        p_kwargs : dict
            Further optional plot parameters.
        """

        pass


## -------------------------------------------------------------------------------------------------
    def _update_plot_nd(self, p_settings:PlotSettings, p_inst_new:list, p_inst_del:list, **p_kwargs):
        """
        Default implementation for stream tasks. See class mlpro.bf.plot.Plottable for more
        details.

        Parameters
        ----------
        p_settings : PlotSettings
            Object with further plot settings.
        p_inst_new : list
            List of new stream instances to be plotted.
        p_inst_del : list
            List of obsolete stream instances to be removed.
        p_kwargs : dict
            Further optional plot parameters.
        """

        # 1 Check for new instances to be plotted
        if len(p_inst_new) == 0: return


        # 2 Check whether x label needs to be changed to time index
        if ( self._plot_nd_xlabel == self.C_PLOT_ND_XLABEL_INST ) and ( p_inst_new[0].get_time_stamp() is not None ):
            p_settings.axes.set_xlabel(self.C_PLOT_ND_XLABEL_TIME)


        # 3 Late initialization of plot object
        if self._plot_nd_plots is None:
            self._plot_nd_plots = {}

            feature_space = p_inst_new[0].get_feature_data().get_related_set()
            for feature in feature_space.get_dims():
                if feature.get_base_set() in [ Dimension.C_BASE_SET_R, Dimension.C_BASE_SET_N, Dimension.C_BASE_SET_Z ]:
                    feature_xdata = self._plot_nd_xdata
                    feature_ydata = []
                    feature_plot, = p_settings.axes.plot( feature_xdata, feature_ydata, lw=1)
                    self._plot_nd_plots[feature.get_id()] = [ feature_xdata, feature_ydata, feature_plot ]


        # 4 Add data of new instances to plot objects
        inst_id = self._plot_num_inst

        for inst in p_inst_new:
            self._plot_nd_xdata.append(inst_id)
            inst_id += 1

            feature_data = inst.get_feature_data().get_values()

            for i, fplot_id in enumerate(self._plot_nd_plots.keys()):
                feature_value = feature_data[i]

                if ( self._plot_nd_ymin is None ) or ( self._plot_nd_ymin > feature_value ):
                    self._plot_nd_ymin = feature_value

                if ( self._plot_nd_ymax is None ) or ( self._plot_nd_ymax < feature_value ):
                    self._plot_nd_ymax = feature_value

                self._plot_nd_plots[fplot_id][1].append(feature_value)


        # 5 Set new plot data of all feature plots
        for fplot in self._plot_nd_plots.values():
            fplot[2].set_xdata(fplot[0])
            fplot[2].set_ydata(fplot[1])


        # 6 Update ax limits
        p_settings.axes.set_xlim(0, max(1, inst_id-1))
        p_settings.axes.set_ylim(self._plot_nd_ymin, self._plot_nd_ymax)
                    





## -------------------------------------------------------------------------------------------------
## -------------------------------------------------------------------------------------------------
class StreamWorkflow (StreamTask, Workflow):
    """
    Workflow for stream processing. See class bf.mt.Workflow for further details.

    Parameters
    ----------
    p_name : str
        Optional name of the task. Default is None.
    p_range_max : int
        Range of asynchonicity. See class Range. Default is Range.C_RANGE_THREAD.
    p_class_shared
        Optional class for a shared object (class StreamShared or a child class of StreamShared).
        Default = StreamShared
    p_visualize : bool
        Boolean switch for visualisation. Default = False.
    p_logging
        Log level (see constants of class Log). Default: Log.C_LOG_ALL
    p_kwargs : dict
        Further optional named parameters handed over to every task within.
    """

    C_TYPE              = 'Stream-Workflow'
    C_PLOT_ACTIVE       = True

## -------------------------------------------------------------------------------------------------
    def __init__( self, 
                  p_name: str = None, 
                  p_range_max=Workflow.C_RANGE_THREAD, 
                  p_class_shared=StreamShared, 
                  p_visualize:bool=False,
                  p_logging=Log.C_LOG_ALL, 
                  **p_kwargs ):

<<<<<<< HEAD
        # StreamTask.__init__( self,
        #                      p_name=p_name,
        #                      p_range_max=p_range_max,
        #                      p_duplicate_data=False,
        #                      p_visualize=p_visualize,
        #                      p_logging=p_logging,
        #                      **p_kwargs )
                             
=======
>>>>>>> 1d1e3c5a
        Workflow.__init__( self,
                           p_name=p_name, 
                           p_range_max=p_range_max, 
                           p_class_shared=p_class_shared, 
                           p_visualize=p_visualize,
                           p_logging=p_logging, 
                           **p_kwargs )


## -------------------------------------------------------------------------------------------------
    def run(self, p_range:int = None, p_wait: bool = False, p_inst_new:list = None, p_inst_del:list = None):
        """
        Runs all stream tasks according to their predecessor relations.

        Parameters
        ----------
        p_range : int
            Optional deviating range of asynchonicity. See class Range. Default is None what means that 
            the maximum range defined during instantiation is taken. Oterwise the minimum range of both 
            is taken.
        p_wait : bool
            If True, the method waits until all (a)synchronous tasks are finished.
        p_inst_new : list
            Optional list of new stream instances to be processed. If None, the list of the shared object
            is used instead. Default = None.
        p_inst_del : list
            List of obsolete stream instances to be removed. If None, the list of the shared object
            is used instead. Default = None.
        """

        if p_inst_new is not None:
            # This workflow is the leading workflow and opens a new process cycle based on external instances
            try:
                self.get_so().reset( p_inst_new )
            except AttributeError:
                raise ImplementationError('Stream workflows need a shared object of type StreamShared (or inherited)')
<<<<<<< HEAD

        Workflow.run(self, p_range=p_range, p_wait=p_wait)                          


## -------------------------------------------------------------------------------------------------
    def _init_plot_2d(self, p_figure: Figure, p_settings: PlotSettings):
        """
        Default implementation for stream tasks. See class mlpro.bf.plot.Plottable for more
        details.
        """

        super()._init_plot_2d( p_figure=p_figure, p_settings=p_settings)
=======

        Workflow.run(self, p_range=p_range, p_wait=p_wait)                          
>>>>>>> 1d1e3c5a


## -------------------------------------------------------------------------------------------------
    def init_plot( self, 
                   p_figure: Figure = None, 
                   p_plot_settings: list = [], 
                   p_plot_depth: int = 0, 
                   p_detail_level: int = 0, 
                   p_step_rate: int = 0, 
                   **p_kwargs ):

<<<<<<< HEAD
        super()._init_plot_3d( p_figure=p_figure, p_settings=p_settings)
=======
        self._plot_num_inst = 0

        return Workflow.init_plot( self, 
                                   p_figure=p_figure, 
                                   p_plot_settings=p_plot_settings, 
                                   p_plot_depth=p_plot_depth, 
                                   p_detail_level=p_detail_level, 
                                   p_step_rate=p_step_rate, 
                                   **p_kwargs )
>>>>>>> 1d1e3c5a


## -------------------------------------------------------------------------------------------------
    def _init_plot_2d(self, p_figure: Figure, p_settings: PlotSettings):
        """
        Default implementation for stream tasks. See class mlpro.bf.plot.Plottable for more
        details.
        """

<<<<<<< HEAD
        super()._init_plot_nd( p_figure=p_figure, p_settings=p_settings)


## -------------------------------------------------------------------------------------------------
    def update_plot(self, p_inst_new:list, p_inst_del:list, **p_kwargs):
        """
        Specialized definition of method update_plot() of class mlpro.bf.plot.Plottable.

        Parameters
        ----------
        p_inst_new : list
            List of new stream instances to be plotted.
        p_inst_del : list
            List of obsolete stream instances to be removed.
        p_kwargs : dict
            Further optional plot parameters.
        """

        return super().update_plot(p_inst_new=p_inst_new, p_inst_del=p_inst_del, **p_kwargs)
=======
        StreamTask._init_plot_2d( self, p_figure=p_figure, p_settings=p_settings)
>>>>>>> 1d1e3c5a


## -------------------------------------------------------------------------------------------------
    def _init_plot_3d(self, p_figure: Figure, p_settings: PlotSettings):
        """
        Default implementation for stream tasks. See class mlpro.bf.plot.Plottable for more
        details.
        """

        StreamTask._init_plot_3d( self, p_figure=p_figure, p_settings=p_settings)


## -------------------------------------------------------------------------------------------------
    def _init_plot_nd(self, p_figure: Figure, p_settings: PlotSettings):
        """
        Default implementation for stream tasks. See class mlpro.bf.plot.Plottable for more
        details.
        """

        StreamTask._init_plot_nd( self, p_figure=p_figure, p_settings=p_settings)


## -------------------------------------------------------------------------------------------------
    def update_plot(self, p_inst_new:list=None, p_inst_del:list=None, **p_kwargs):
        """
        Specialized definition of method update_plot() of class mlpro.bf.plot.Plottable.

        Parameters
        ----------
        p_inst_new : list
            List of new stream instances to be plotted.
        p_inst_del : list
            List of obsolete stream instances to be removed.
        p_kwargs : dict
            Further optional plot parameters.
        """

        # Update of workflow master plot by using the StreamTask default implementation
        StreamTask.update_plot(self, p_inst_new=p_inst_new, p_inst_del=p_inst_del, **p_kwargs)




## -------------------------------------------------------------------------------------------------
## -------------------------------------------------------------------------------------------------
class StreamScenario (ScenarioBase): 
    """
    Template class for stream based scenarios.

    Parameters
    ----------
    p_mode
        Operation mode. See Mode.C_VALID_MODES for valid values. Default = Mode.C_MODE_SIM.
    p_cycle_limit : int
        Maximum number of cycles. Default = 0 (no limit).
    p_visualize : bool
        Boolean switch for visualisation. Default = False.
    p_logging
        Log level (see constants of class Log). Default: Log.C_LOG_ALL.  
    """
    
    C_TYPE              = 'Stream-Scenario'
    C_PLOT_ACTIVE       = True

## -------------------------------------------------------------------------------------------------
    def __init__( self, 
                  p_mode, 
                  p_cycle_limit=0, 
                  p_visualize:bool=False, 
                  p_logging=Log.C_LOG_ALL ):

        self._stream : Stream           = None
        self._iterator : Stream         = None
        self._workflow : StreamWorkflow = None

        ScenarioBase.__init__( self,
                               p_mode, 
                               p_cycle_limit=p_cycle_limit, 
                               p_auto_setup=True, 
                               p_visualize=p_visualize, 
                               p_logging=p_logging )


## -------------------------------------------------------------------------------------------------
    def setup(self):
        """
        Specialized method to set up a stream scenario. It is automatically called by the constructor
        and calls in turn the custom method _setup().
        """

        self._stream, self._workflow = self._setup( p_mode=self.get_mode(), 
                                                    p_visualize=self.get_visualization(),
                                                    p_logging=self.get_log_level() )


## -------------------------------------------------------------------------------------------------
    def _setup(self, p_mode, p_visualize:bool, p_logging):
        """
        Custom method to set up a stream scenario consisting of a stream and a processing stream
        workflow.

        Parameters
        ----------
        p_mode
            Operation mode. See Mode.C_VALID_MODES for valid values. Default = Mode.C_MODE_SIM.
        p_visualize : bool
            Boolean switch for visualisation.
        p_logging
            Log level (see constants of class Log). Default: Log.C_LOG_ALL.  

        Returns
        -------
        stream : Stream
            A stream object.
        workflow : StreamWorkflow
            A stream workflow object.
        """

        raise NotImplementedError


## -------------------------------------------------------------------------------------------------
    def _set_mode(self, p_mode):
        self._stream.set_mode(p_mode=p_mode)


## -------------------------------------------------------------------------------------------------
    def _reset(self, p_seed):
        self._iterator = iter(self._stream)
        self._iterator.set_random_seed(p_seed=p_seed)


## -------------------------------------------------------------------------------------------------
    def get_latency(self) -> timedelta:
        return None


## -------------------------------------------------------------------------------------------------
    def _run_cycle(self):
        """
        Gets next instance from the stream and lets process it by the stream workflow.

        Returns
        -------
        success : bool
            True on success. False otherwise.
        error : bool
            True on error. False otherwise.
        adapted : bool
            True, if something within the scenario has adapted something in this cycle. False otherwise.
        end_of_data : bool
            True, if the end of the related data source has been reached. False otherwise.
        """

        try:
            self._workflow.run( p_inst_new = [ next(self._iterator) ], p_inst_del=[] )
            end_of_data = False
        except StopIteration:
            end_of_data = True

        return False, False, False, end_of_data


## -------------------------------------------------------------------------------------------------
    def _init_figure(self) -> Figure:
        """
        Custom method to initialize a suitable standalone Matplotlib figure.

        Returns
        -------
        figure : Matplotlib.figure.Figure
            Matplotlib figure object to host the subplot(s)
        """

        return None


## -------------------------------------------------------------------------------------------------
    def init_plot( self, 
                   p_figure: Figure = None, 
                   p_plot_settings: list = [], 
                   p_plot_depth: int = 0, 
                   p_detail_level: int = 0, 
                   p_step_rate: int = 0, 
                   **p_kwargs ):
        self._workflow.init_plot( p_figure=p_figure, 
                                  p_plot_settings=p_plot_settings, 
                                  p_plot_depth=p_plot_depth, 
                                  p_detail_level=p_detail_level, 
                                  p_step_rate=p_step_rate, 
                                  **p_kwargs )


## -------------------------------------------------------------------------------------------------
    def update_plot(self, **p_kwargs):
<<<<<<< HEAD
        return NotImplementedError
=======
        """
        Plot updates take place during workflow/task processing and are disabled here...
        """
        pass
>>>>>>> 1d1e3c5a


## -------------------------------------------------------------------------------------------------
    def get_stream(self) -> Stream:
        return self._stream


## -------------------------------------------------------------------------------------------------
    def get_workflow(self) -> StreamWorkflow:
        return self._workflow<|MERGE_RESOLUTION|>--- conflicted
+++ resolved
@@ -28,19 +28,12 @@
 ## -- 2022-11-13  0.8.0     DA       - Class Stream: new custom method set_options()
 ## --                                - New class StreamShared
 ## -- 2022-11-18  0.8.1     DA       Refactoring of try/except statements
-<<<<<<< HEAD
-## -------------------------------------------------------------------------------------------------
-
-"""
-Ver. 0.8.1 (2022-11-18)
-=======
 ## -- 2022-11-19  0.8.2     DA       Class Stream: new parameter p_name for methods *get_stream()
 ## -- 2022-11-22  0.9.0     DA       Classes StreamWorkflow, StreamScenario: plot funcionality
 ## -------------------------------------------------------------------------------------------------
 
 """
 Ver. 0.9.0 (2022-11-22)
->>>>>>> 1d1e3c5a
 
 This module provides classes for standardized stream processing. 
 """
@@ -158,11 +151,7 @@
 
 ## -------------------------------------------------------------------------------------------------
     def __init__(self, p_range: int = Range.C_RANGE_PROCESS):
-<<<<<<< HEAD
-        super().__init__(p_range)
-=======
         Shared.__init__(self, p_range=p_range)
->>>>>>> 1d1e3c5a
         self._inst_new : list = None
         self._inst_del : list = None
     
@@ -181,10 +170,7 @@
 
 
 
-<<<<<<< HEAD
-=======
-
->>>>>>> 1d1e3c5a
+
 ## -------------------------------------------------------------------------------------------------
 ## -------------------------------------------------------------------------------------------------
 class Stream (Mode, LoadSave, ScientificObject):
@@ -586,13 +572,6 @@
         Further optional named parameters.
     """
 
-<<<<<<< HEAD
-    C_TYPE              = 'Stream-Task'
-    C_PLOT_ACTIVE       = True
-    C_PLOT_STANDALONE   = True
-    C_PLOT_VALID_VIEWS  = [ PlotSettings.C_VIEW_2D, PlotSettings.C_VIEW_3D, PlotSettings.C_VIEW_ND ]
-    C_PLOT_DEFAULT_VIEW = PlotSettings.C_VIEW_ND
-=======
     C_TYPE                  = 'Stream-Task'
 
     C_PLOT_ACTIVE           = True
@@ -603,7 +582,6 @@
     C_PLOT_ND_XLABEL_INST   = 'Instance index'
     C_PLOT_ND_XLABEL_TIME   = 'Time index'
     C_PLOT_ND_YLABEL        = 'Feature Data'
->>>>>>> 1d1e3c5a
 
 ## -------------------------------------------------------------------------------------------------
     def __init__( self, 
@@ -613,15 +591,6 @@
                   p_logging=Log.C_LOG_ALL, 
                   **p_kwargs ):
 
-<<<<<<< HEAD
-        super().__init__( p_name=p_name, 
-                          p_range_max=p_range_max, 
-                          p_autorun=Task.C_AUTORUN_NONE, 
-                          p_class_shared=None, 
-                          p_visualize=p_visualize,
-                          p_logging=p_logging, 
-                          **p_kwargs )
-=======
         Task.__init__( self, 
                        p_name=p_name, 
                        p_range_max=p_range_max, 
@@ -630,7 +599,6 @@
                        p_visualize=p_visualize,
                        p_logging=p_logging, 
                        **p_kwargs )
->>>>>>> 1d1e3c5a
 
 
 ## -------------------------------------------------------------------------------------------------
@@ -666,11 +634,7 @@
             except AttributeError:
                 raise ImplementationError('Shared object not compatible to class StreamShared')
         
-<<<<<<< HEAD
-        super().run(p_range=p_range, p_wait=p_wait, p_inst_new=inst_new, p_inst_del=inst_del)
-=======
         Task.run(self, p_range=p_range, p_wait=p_wait, p_inst_new=inst_new, p_inst_del=inst_del)
->>>>>>> 1d1e3c5a
 
 
 ## -------------------------------------------------------------------------------------------------
@@ -716,13 +680,8 @@
         details.
         """
 
-<<<<<<< HEAD
-        super()._init_plot_2d( p_figure=p_figure, p_settings=p_settings )
-
-=======
         Task._init_plot_2d( self, p_figure=p_figure, p_settings=p_settings )
  
->>>>>>> 1d1e3c5a
 
 ## -------------------------------------------------------------------------------------------------
     def _init_plot_3d(self, p_figure: Figure, p_settings: PlotSettings):
@@ -731,11 +690,7 @@
         details.
         """
 
-<<<<<<< HEAD
-        super()._init_plot_3d( p_figure=p_figure, p_settings=p_settings )
-=======
         Task._init_plot_3d( self, p_figure=p_figure, p_settings=p_settings )
->>>>>>> 1d1e3c5a
 
 
 ## -------------------------------------------------------------------------------------------------
@@ -745,9 +700,6 @@
         details.
         """
 
-<<<<<<< HEAD
-        super()._init_plot_nd( p_figure=p_figure, p_settings=p_settings )
-=======
         Task._init_plot_nd( self, p_figure=p_figure, p_settings=p_settings )
 
         self._plot_nd_xlabel = self.C_PLOT_ND_XLABEL_INST
@@ -761,7 +713,6 @@
         self._plot_nd_plots  = None
         self._plot_nd_ymin   = None
         self._plot_nd_ymax   = None
->>>>>>> 1d1e3c5a
 
 
 ## -------------------------------------------------------------------------------------------------
@@ -943,17 +894,6 @@
                   p_logging=Log.C_LOG_ALL, 
                   **p_kwargs ):
 
-<<<<<<< HEAD
-        # StreamTask.__init__( self,
-        #                      p_name=p_name,
-        #                      p_range_max=p_range_max,
-        #                      p_duplicate_data=False,
-        #                      p_visualize=p_visualize,
-        #                      p_logging=p_logging,
-        #                      **p_kwargs )
-                             
-=======
->>>>>>> 1d1e3c5a
         Workflow.__init__( self,
                            p_name=p_name, 
                            p_range_max=p_range_max, 
@@ -990,23 +930,8 @@
                 self.get_so().reset( p_inst_new )
             except AttributeError:
                 raise ImplementationError('Stream workflows need a shared object of type StreamShared (or inherited)')
-<<<<<<< HEAD
 
         Workflow.run(self, p_range=p_range, p_wait=p_wait)                          
-
-
-## -------------------------------------------------------------------------------------------------
-    def _init_plot_2d(self, p_figure: Figure, p_settings: PlotSettings):
-        """
-        Default implementation for stream tasks. See class mlpro.bf.plot.Plottable for more
-        details.
-        """
-
-        super()._init_plot_2d( p_figure=p_figure, p_settings=p_settings)
-=======
-
-        Workflow.run(self, p_range=p_range, p_wait=p_wait)                          
->>>>>>> 1d1e3c5a
 
 
 ## -------------------------------------------------------------------------------------------------
@@ -1018,9 +943,6 @@
                    p_step_rate: int = 0, 
                    **p_kwargs ):
 
-<<<<<<< HEAD
-        super()._init_plot_3d( p_figure=p_figure, p_settings=p_settings)
-=======
         self._plot_num_inst = 0
 
         return Workflow.init_plot( self, 
@@ -1030,7 +952,6 @@
                                    p_detail_level=p_detail_level, 
                                    p_step_rate=p_step_rate, 
                                    **p_kwargs )
->>>>>>> 1d1e3c5a
 
 
 ## -------------------------------------------------------------------------------------------------
@@ -1040,29 +961,7 @@
         details.
         """
 
-<<<<<<< HEAD
-        super()._init_plot_nd( p_figure=p_figure, p_settings=p_settings)
-
-
-## -------------------------------------------------------------------------------------------------
-    def update_plot(self, p_inst_new:list, p_inst_del:list, **p_kwargs):
-        """
-        Specialized definition of method update_plot() of class mlpro.bf.plot.Plottable.
-
-        Parameters
-        ----------
-        p_inst_new : list
-            List of new stream instances to be plotted.
-        p_inst_del : list
-            List of obsolete stream instances to be removed.
-        p_kwargs : dict
-            Further optional plot parameters.
-        """
-
-        return super().update_plot(p_inst_new=p_inst_new, p_inst_del=p_inst_del, **p_kwargs)
-=======
         StreamTask._init_plot_2d( self, p_figure=p_figure, p_settings=p_settings)
->>>>>>> 1d1e3c5a
 
 
 ## -------------------------------------------------------------------------------------------------
@@ -1258,14 +1157,10 @@
 
 ## -------------------------------------------------------------------------------------------------
     def update_plot(self, **p_kwargs):
-<<<<<<< HEAD
-        return NotImplementedError
-=======
         """
         Plot updates take place during workflow/task processing and are disabled here...
         """
         pass
->>>>>>> 1d1e3c5a
 
 
 ## -------------------------------------------------------------------------------------------------
