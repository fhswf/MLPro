## -------------------------------------------------------------------------------------------------
## -- Project : MLPro - The integrative middleware framework for standardized machine learning
## -- Package : mlpro.bf.systems
## -- Module  : basics.py
## -------------------------------------------------------------------------------------------------
## -- History :
## -- yyyy-mm-dd  Ver.      Auth.    Description
## -- 2022-11-29  1.0.0     DA       Creation 
## -- 2022-11-30  1.0.1     DA       Class System: corrections and deviating default implementations
## --                                for custom methods _compute_success(), _compute_broken()
## -- 2022-12-05  1.1.0     DA       New classes SystemBase, Sensor, Actuator, Controller
## -- 2022-12-09  1.2.0     DA       - Class Controller: new methods get_sensors(), get_actuators()
## --                                - Class System, method add_controller(): all components can now
## --                                  be addressed by their names
## -- 2023-01-14  1.3.0     SY/ML    New class TransferFunction
## -- 2023-01-15  1.3.1     SY       New class UnitConverter
## -- 2023-01-16  1.3.2     SY       Shift UnitConverter to bf.math
## -- 2023-01-18  1.3.3     SY       Debugging on TransferFunction
## -- 2023-01-24  1.3.4     SY       Quality Assurance on TransferFunction
## -- 2023-01-27  1.4.0     MRD      Integrate MuJoCo as an optional state transition
## -- 2023-02-04  1.5.0     DA       United classes SystemBase, System to new class System
## -- 2023-02-13  1.5.1     MRD      Simplify State Space and Action Space generation
## -- 2023-02-20  1.6.0     DA       Class System: new parent class LoadSave to enable persistence
## -- 2023-02-23  1.6.1     MRD      Add the posibility to customize the action between MLPro and MuJoCo
## -- 2023-03-04  1.7.0     DA       Class System: redefinition of methods load(), _save(), init_plot(),
## --                                update_plot()
## -- 2023-03-07  1.7.1     SY       Remove TransferFunction from bf.systems
## -- 2023-03-07  1.7.2     DA       Bugfix in method System._save()
## -- 2023-03-08  1.7.3     MRD      Auto rename System, set latency from MuJoCo xml file
## -- 2023-03-27  1.8.0     DA       Class System: refactoring of persistence
## -- 2023-04-04  1.9.0     LSB      Class State inherits form Instance
## -- 2023-04-04  1.9.1     LSB      Class State: New method Copy()
## -- 2023-04-05  1.9.2     LSB      Refactor: Copy method of State, copying all the attributes
## -- 2023-04-11  1.9.3     MRD      Add custom reset functionality for MuJoCo
## -- 2023-04-19  1.10.1    LSB      Mew DemoScenario class for system demonstration
## -- 2023-04-20  1.10.2    LSB      Refactoring State-Instance inheritence
## -- 2023-05-03  1.11.0    LSB      Enhancing System Class for task and workflow architecture 
## -- 2023-05-03  1.11.1    LSB      Bug Fix: Visualization for DemoScenario
## -- 2023-05-05  1.12.0    LSB      New Class SystemShared
## -- 2023-05-13  1.13.0    LSB      New parameter p_t_step in simulate reaction method
## -- 2023-05-31  1.13.1    LSB      Updated the copy method of state, for copying the ID
## -- 2023-05-31  1.13.2    LSB      Refactored the t_step handling, to avoid unncessary execution of try block
## -- 2023-05-31  1.13.3    LSB      Removing obsolete env attribute from function
## -- 2023-06-06  1.14.0    LSB      New functions to fetch the functions of a system
## -- 2023-05-01  2.0.0     LSB      New class MultiSystem
## -- 2024-05-14  2.0.1     SY       Migration from MLPro to MLPro-Int-MuJoCo
## -- 2024-05-24  2.1.0     DA       Class State: removed parent class TStamp
## -- 2024-09-07  2.2.0     DA       - Class ActionElement: new property values
## --                                - Renamed Class Controller to SAGateway
## --                                - Renamed method System.add_controller to add_sagateway
## -- 2024-09-09  2.3.0     DA       Class Action: parent TSTamp replaced by Instance
## -- 2024-09-11  2.4.0     DA       - code review and documentation
## --                                - new method State.get_kwargs()
## -- 2024-10-06  2.5.0     DA       New property attribute State.value
## -- 2024-12-11  2.5.0     DA       New method DemoScenario.init_plot()
## -------------------------------------------------------------------------------------------------

"""
Ver. 2.5.0 (2024-12-11)

This module provides models and templates for state based systems.
"""


from time import sleep
<<<<<<< HEAD
=======
from datetime import timedelta
import random
>>>>>>> f7c0ddfd

import numpy as np
from matplotlib.figure import Figure


<<<<<<< HEAD
from mlpro.bf.mt import Range
from mlpro.bf.streams.basics import Instance
from mlpro.bf.various import ScientificObject, Persistent
=======
from mlpro.bf.various import Log, TStampType, ScientificObject, Persistent
from mlpro.bf.ops import Mode, ScenarioBase
from mlpro.bf.exceptions import *
from mlpro.bf.events import Event, EventManager
from mlpro.bf.mt import *
>>>>>>> f7c0ddfd
from mlpro.bf.data import *
from mlpro.bf.plot import Plottable, PlotSettings
from mlpro.bf.math import *
from mlpro.bf.streams import Instance



# Export list for public API
__all__ = [ 'State',
            'Action',
            'ActionElement',
            'FctSTrans',
            'FctSuccess',
            'FctBroken',
            'Sensor',
            'Actuator',
            'SAGateway',
            'SystemShared',
            'System',
            'MultiSystem',
            'DemoScenario' ]





## -------------------------------------------------------------------------------------------------
## -------------------------------------------------------------------------------------------------
class State(Instance, Element):
    """
    State of a system as an element of a given state space. Additionally, the state can be
    labeled with various properties.

    Parameters
    ----------
    p_state_space : MSpace
        State space of the related system.
    p_initial : bool
        This optional flag signals that the state is the first one after a reset. Default=False.
    p_terminal : bool
        This optional flag labels the state as a terminal state. Default=False.
    p_success : bool
        This optional flag labels the state as an objective state. Default=False.
    p_broken : bool
        This optional flag labels the state as a final error state. Default=False.
    p_timeout : bool
        This optional flag signals that the cycle limit of an episode has been reached. Default=False.
    p_kwargs : dict
        Further optional named parameters.
    """

## -------------------------------------------------------------------------------------------------
    def __init__(self,
                 p_state_space: MSpace,
                 p_initial: bool = False,
                 p_terminal: bool = False,
                 p_success: bool = False,
                 p_broken: bool = False,
                 p_timeout: bool = False,
                 **p_kwargs):

        Element.__init__(self, p_state_space)
        Instance.__init__(self, p_feature_data=self, **p_kwargs)
        self.set_initial(p_initial)
        self.set_terminal(p_terminal)
        self.set_success(p_success)
        self.set_broken(p_broken)
        self.set_timeout(p_timeout)


## -------------------------------------------------------------------------------------------------
    def get_initial(self) -> bool:
        return self._initial


## -------------------------------------------------------------------------------------------------
    def set_initial(self, p_initial: bool):
        self._initial = p_initial


## -------------------------------------------------------------------------------------------------
    def get_success(self) -> bool:
        return self._success


## -------------------------------------------------------------------------------------------------
    def set_success(self, p_success: bool):
        self._success = p_success


## -------------------------------------------------------------------------------------------------
    def get_broken(self) -> bool:
        return self._broken


## -------------------------------------------------------------------------------------------------
    def set_broken(self, p_broken: bool):
        self._broken = p_broken
        if p_broken:
            self.set_terminal(True)


## -------------------------------------------------------------------------------------------------
    def get_timeout(self) -> bool:
        return self._timeout


## -------------------------------------------------------------------------------------------------
    def set_timeout(self, p_timeout: bool):
        self._timeout = p_timeout
        if p_timeout:
            self.set_terminal(True)


## -------------------------------------------------------------------------------------------------
    def get_terminal(self) -> bool:
        return self._terminal


## -------------------------------------------------------------------------------------------------
    def set_terminal(self, p_terminal: bool):
        self._terminal = p_terminal


## -------------------------------------------------------------------------------------------------
    def get_feature_data(self) -> Element:
        return self
    

## -------------------------------------------------------------------------------------------------
    def set_feature_data(self, p_feature_data: Element):
        self.set_values(p_feature_data.get_values())


## -------------------------------------------------------------------------------------------------
    def get_kwargs(self):
        return self._get_kwargs()
    

## -------------------------------------------------------------------------------------------------
    def copy(self):
        """
        Returns a copy of the state element

        Returns
        -------
        copied_state: State
            The copy of original state object.
        """

        broken = self.get_broken()
        success = self.get_success()
        initial = self.get_initial()
        terminal = self.get_terminal()
        timeout = self.get_timeout()
        state_space = self.get_related_set()
        copied_state = self.__class__(p_state_space=state_space,
                                      p_broken= broken,
                                      p_success=success,
                                      p_initial=initial,
                                      p_terminal=terminal,
                                      p_timeout=timeout)
        copied_state.set_values(self.get_values())
        copied_state.set_tstamp(self.get_tstamp())
        try:
            copied_state.set_id(self.get_id())
        except:
            pass
        return copied_state


## -------------------------------------------------------------------------------------------------
    values = property( fget=Element.get_values, fset=Element.set_values)




## -------------------------------------------------------------------------------------------------
## -------------------------------------------------------------------------------------------------
class ActionElement (Element):
    """
    Single entry of an action. See class Action for further details.

    Parameters
    ----------
    p_action_space : Set
        Related action space.
    p_weight : float = 1.0
        Weight of action element. Default = 1.0.
    """

## -------------------------------------------------------------------------------------------------
    def __init__( self, 
                  p_action_space : Set, 
                  p_weight : float = 1.0 ):

        Element.__init__(self, p_action_space)
        self.set_weight(p_weight)


## -------------------------------------------------------------------------------------------------
    def get_weight(self):
        return self.weight


## -------------------------------------------------------------------------------------------------
    def set_weight(self, p_weight : float):
        self.weight = p_weight


## -------------------------------------------------------------------------------------------------
    values = property( fget=Element.get_values, fset=Element.set_values)


    


## -------------------------------------------------------------------------------------------------
## -------------------------------------------------------------------------------------------------
class Action(Instance, ElementList):
    """
    Objects of this class represent actions of (multi-)agents. Every element of the internal list is
    related to an agent, and its partial subsection. Action values for the first agent can be added 
    while object instantiation. Action values of further agents can be added by using method self.add_elem().

    Parameters
    ----------
    p_agent_id        
        Unique id of (first) agent to be added
    p_action_space : Set   
        Action space of (first) agent to be added
    p_values : np.ndarray          
        Action values of (first) agent to be added
    """

## -------------------------------------------------------------------------------------------------
    def __init__( self, 
                  p_agent_id = 0, 
                  p_action_space : Set = None, 
                  p_values: np.ndarray = None,
                  p_tstamp : TStampType = None ):

        ElementList.__init__(self)
        action_elem = None

        if ( p_action_space is not None ) and ( p_values is not None ):
            action_elem = ActionElement(p_action_space)
            action_elem.set_values(p_values)
            self.add_elem(p_agent_id, action_elem)

        Instance.__init__( self, p_feature_data=action_elem, p_tstamp = p_tstamp )


## -------------------------------------------------------------------------------------------------
    def get_agent_ids(self):
        return self.get_elem_ids()


## -------------------------------------------------------------------------------------------------
    def get_sorted_values(self) -> np.ndarray:
        # 1 Determine overall dimensionality of action vector
        num_dim = 0
        action_ids = []

        for elem in self._elem_list:
            num_dim = num_dim + elem.get_related_set().get_num_dim()
            action_ids.extend(elem.get_related_set().get_dim_ids())

        # 2 Transfer action values
        action = np.zeros(num_dim)

        for elem in self._elem_list:
            for elem_action_id in elem.get_related_set().get_dim_ids():
                i = action_ids.index(elem_action_id)
                action[i] = elem.get_value(elem_action_id)

        # 3 Return sorted result array
        return action





## -------------------------------------------------------------------------------------------------
## -------------------------------------------------------------------------------------------------
class FctSTrans (Log):
    """
    Template class for state transition functions.

    Parameters
    ----------
    p_logging 
        Log level (see class Log for more details). Default = Log.C_LOG_ALL.
    """

    C_TYPE = 'Fct STrans'

## -------------------------------------------------------------------------------------------------
    def __init__(self, p_logging=Log.C_LOG_ALL ):
        Log.__init__( self, p_logging=p_logging ) 


## -------------------------------------------------------------------------------------------------
    def simulate_reaction(self, p_state: State, p_action: Action, p_t_step : timedelta = None) -> State:
        """
        Simulates a state transition based on a state and action. Custom method _simulate_reaction()
        is called.

        Parameters
        ----------
        p_state : State
            System state.
        p_action : Action
            Action to be processed.

        Returns
        -------
        new_state : State
            Result state after state transition.
        """

        self.log(Log.C_LOG_TYPE_I, 'Start simulating a state transition...')
        # Check if the p_t_step is to be ignored
        if p_t_step is not None:
            try:
                return self._simulate_reaction( p_state = p_state, p_action = p_action, p_t_step = p_t_step )
            except TypeError:
                return self._simulate_reaction(p_state=p_state, p_action=p_action)
        else:
            return self._simulate_reaction(p_state=p_state, p_action=p_action)


## -------------------------------------------------------------------------------------------------
    def _simulate_reaction(self, p_state: State, p_action: Action, p_t_step: timedelta = None) -> State:
        """
        Custom method for a simulated state transition. See method simulate_reaction() for further
        details.
        """

        raise NotImplementedError





## -------------------------------------------------------------------------------------------------
## -------------------------------------------------------------------------------------------------
class FctSuccess (Log):
    """
    Template class for functions that determine whether or not a state is a success state. 

    Parameters
    ----------
    p_logging 
        Log level (see class Log for more details). Default = Log.C_LOG_ALL.
    """

    C_TYPE = 'Fct Success'

## -------------------------------------------------------------------------------------------------
    def __init__(self, p_logging=Log.C_LOG_ALL ):
        Log.__init__( self, p_logging=p_logging )


## -------------------------------------------------------------------------------------------------
    def compute_success(self, p_state: State) -> bool:
        """
        Assesses the given state regarding success criteria. Custom method _compute_success() is called.

        Parameters
        ----------
        p_state : State
            System state.

        Returns
        -------
        success : bool
            True, if given state is a success state. False otherwise.
        """

        self.log(Log.C_LOG_TYPE_I, 'Assessment for success...')
        return self._compute_success( p_state = p_state )


## -------------------------------------------------------------------------------------------------
    def _compute_success(self, p_state: State) -> bool:
        """
        Custom method for assessment for success. See method compute_success() for further details.
        """

        raise NotImplementedError





## -------------------------------------------------------------------------------------------------
## -------------------------------------------------------------------------------------------------
class FctBroken (Log):
    """
    Template class for functions that determine whether or not a state is a broken state. 

    Parameters
    ----------
    p_logging 
        Log level (see class Log for more details). Default = Log.C_LOG_ALL.
    """

    C_TYPE = 'Fct Broken'

## -------------------------------------------------------------------------------------------------
    def __init__(self, p_logging=Log.C_LOG_ALL ):
        Log.__init__( self, p_logging=p_logging )


## -------------------------------------------------------------------------------------------------
    def compute_broken(self, p_state: State) -> bool:
        """
        Assesses the given state regarding breakdown criteria. Custom method _compute_success() is called.

        Parameters
        ----------
        p_state : State
            System state.

        Returns
        -------
        broken : bool
            True, if given state is a breakdown state. False otherwise.
        """

        self.log(Log.C_LOG_TYPE_I, 'Assessment for breakdown...')
        return self._compute_broken( p_state = p_state )


## -------------------------------------------------------------------------------------------------
    def _compute_broken(self, p_state: State) -> bool:
        """
        Custom method for assessment for breakdown. See method compute_broken() for further details.
        """

        raise NotImplementedError





## -------------------------------------------------------------------------------------------------
## -------------------------------------------------------------------------------------------------
class Sensor (Dimension):
    """
    Template for a sensor.
    """
    
    C_TYPE      = 'Sensor'





## -------------------------------------------------------------------------------------------------
## -------------------------------------------------------------------------------------------------
class Actuator (Dimension):
    """
    Template for an actuator.
    """
    
    C_TYPE      = 'Actuator'





## -------------------------------------------------------------------------------------------------
## -------------------------------------------------------------------------------------------------
class SAGateway (EventManager):
    """
    Template for a gateway implementation that enables access to sensors and actuators.

    Parameters
    ----------
    p_id
        Unique id of the gateway.
    p_name : str
        Optional name of the gateway.
    p_logging 
        Log level (see class Log for more details). Default = Log.C_LOG_ALL.
    p_kwargs : dict
        Further keyword arguments specific to the gateway.

    Attributes
    ----------
    C_EVENT_COMM_ERROR
        Event that is raised on a communication error
    """

    C_TYPE              = 'SAGateway'
    C_EVENT_COMM_ERROR  = 'COMM_ERROR'

## -------------------------------------------------------------------------------------------------
    def __init__(self, p_id, p_name:str = '', p_logging : bool = Log.C_LOG_ALL, **p_kwargs):
        self._id        = p_id
        self._name      = p_name
        self._kwargs    = p_kwargs.copy()

        if self._name != '':
            self.C_NAME = self.C_NAME + ' ' + self._name

        self._sensors   = Set()
        self._actuators = Set()

        EventManager.__init__(self, p_logging=p_logging)


## -------------------------------------------------------------------------------------------------
    def reset(self) -> bool:
        """
        Resets the gateway by calling custom method _reset().

        Returns
        -------
        result : bool
            True, if successful. False otherwise. Additionally event C_EVENT_COMM_ERROR is raised.
        """

        self.log(Log.C_LOG_TYPE_I, 'Reset started')
        if not self._reset():
            self.log(Log.C_LOG_TYPE_E, 'Reset failed')
            self._raise_event(self.C_EVENT_COMM_ERROR, Event(p_raising_object=self))
            return False
        else:
            self.log(Log.C_LOG_TYPE_I, 'Reset finished successfully')
            return True
        

## -------------------------------------------------------------------------------------------------
    def _reset(self) -> bool:
        """
        Custom reset method.

        Returns
        -------
        result : bool
            True, if successful. False otherwise. 
        """
        raise NotImplementedError


## -------------------------------------------------------------------------------------------------
    def add_sensor(self, p_sensor : Sensor):
        """
        Adds a sensor to the gateway.

        Parameters
        ----------
        p_sensor : Sensor
            Sensor object to be added.
        """

        self._sensors.add_dim(p_dim=p_sensor)

    
## -------------------------------------------------------------------------------------------------
    def get_sensors(self) -> Set:
        """
        Returns the internal set of sensors.

        Returns
        -------
        sensors : Set
            Set of sensors.
        """

        return self._sensors


## -------------------------------------------------------------------------------------------------
    def get_sensor(self, p_id) -> Sensor:
        """
        Returns a sensor.
        """

        return self._sensors.get_dim(p_id=p_id)


## -------------------------------------------------------------------------------------------------
    def get_sensor_value(self, p_id):
        """
        Deternines the value of a sensor by calling custom method _get_sensor_value().

        Parameters
        ----------
        p_id
            Id of the sensor.

        Returns
        -------
        value
            Current value of the sensor or None on a communication error. In that case, event 
            C_EVENT_COMM_ERROR is raised additionally.
        """

        sensor_name = self._sensors.get_dim(p_id).get_name()
        self.log(Log.C_LOG_TYPE_I, 'Getting value of sensor "' + sensor_name + '"...')
        sensor_value = self._get_sensor_value(p_id)

        if sensor_value is None:
            self.log(Log.C_LOG_TYPE_E, 'Value of sensor "' + sensor_name + '" could not be determined')
            self._raise_event( p_event_id=self.C_EVENT_COMM_ERROR, p_event_object=Event(p_raising_object=self, p_sensor_id=p_id) )
            return None
        else:
            self.log(Log.C_LOG_TYPE_I, 'Value of sensor "' + sensor_name + '" = ' + str(sensor_value))
            return sensor_value


## -------------------------------------------------------------------------------------------------
    def _get_sensor_value(self, p_id):
        """
        Custom method to get a sensor value. See method get_sensor_value() for further details.

        Parameters
        ----------
        p_id
            Id of the sensor.

        Returns
        -------
        value
            Current value of the sensor or None on a communication error.
        """

        raise NotImplementedError


## -------------------------------------------------------------------------------------------------
    def add_actuator(self, p_actuator : Actuator):
        """
        Adds an actuator to the gateway.

        Parameters
        ----------
        p_actuator : Actuator
            Actuator object to be added.
        """

        self._actuators.add_dim(p_dim=p_actuator)


## -------------------------------------------------------------------------------------------------
    def get_actuators(self) -> Set:
        """
        Returns the internal set of actuators.

        Returns
        -------
        actuators : Set
            Set of actuators.
        """

        return self._actuators


## -------------------------------------------------------------------------------------------------
    def get_actuator(self, p_id) -> Actuator:
        """
        Returns an actuator.
        """

        return self._actuators.get_dim(p_id=p_id)


## -------------------------------------------------------------------------------------------------
    def set_actuator_value(self, p_id, p_value) -> bool:
        """
        Sets the value of an actuator by calling custom method _set_actuatur_value().

        Parameters
        ----------
        p_id
            Id of the actuator.
        p_value
            New actuator value.

        Returns
        -------
        successful : bool
            True, if successful. False otherwise. In that case, event C_EVENT_COMM_ERROR is raised
            additionally.
        """

        actuator_name = self._actuators.get_dim(p_id).get_name()
        self.log(Log.C_LOG_TYPE_I, 'Setting new value of actuator "' + actuator_name + '"...')
        successful = self._set_actuator_value(p_id=p_id, p_value=p_value)

        if not successful:
            self.log(Log.C_LOG_TYPE_E, 'Value of actuator "' + actuator_name + '" could not be set')
            self._raise_event(p_event_id=self.C_EVENT_COMM_ERROR, p_event_object=Event(p_raising_object=self, p_actuator_id=p_id))
            return False
        else:
            self.log(Log.C_LOG_TYPE_I, 'Value of actuator "' + actuator_name + '" set to ' + str(p_value))
            return True


## -------------------------------------------------------------------------------------------------
    def _set_actuator_value(self, p_id, p_value) -> bool:
        """
        Custom method to set an actuator value. See method set_sensor_value() for further details.

        Parameters
        ----------
        p_id
            Id of the actuator.
        p_value
            New actuator value.

        Returns
        -------
        successful : bool
            True, if successful. False otherwise.
        """

        raise NotImplementedError





## -------------------------------------------------------------------------------------------------
## -------------------------------------------------------------------------------------------------
class SystemShared(Shared):
    """
    A specialised shared object for managing IPC between MultiSystems.

    :TODO: Entry Systems to be handled yet, that get action from outside.

    Parameters
    ----------
    p_range
        The multiprocessing range for the specific process. Default is None.


    Attributes
    ----------
    _spaces
        Spaces of all the systems registered in the Shared Object.

    _states
        States of all the systems registered in the Shared Object.

    _actions
        Corresponding Actions for all the systems.

    _action_dimensions
        All the dimensions present in the Shared Object.

    _mappings
        Mapping configurations for system to action mapping.

    """

    C_NAME = 'System Shared'

## -------------------------------------------------------------------------------------------------
    def __init__(self,
                 p_range: int = Range.C_RANGE_NONE):


        Shared.__init__(self,
                        p_range=p_range)

        self._spaces: dict = {}
        self._states: dict = {}
        self._actions: dict = {}
        # self._action_dimensions: set = set()

        # Mappings in the form 'dim : [(output_sys, out_dim), ]'
        self._mappings = {}


## -------------------------------------------------------------------------------------------------
    def reset(self, p_seed: int = None):
        """
        Resets the shared object.

        Parameters
        ----------
        p_seed : int
            Seed for reproducibility.
        """

        #  TODO: How do you reset systems in a multiprocess, through the shared object or the workflow itself?
        # TODO: Maybe try to raise an event in the shared object for resetting the system.
        #  But events are not yet supported in the multiprocessing.

        self._states.clear()
        self._actions.clear()

        for system in self._spaces.keys():
            self._states[system] = State(p_state_space=self._spaces[system][0])
            self._actions[system] = np.zeros(len(self._spaces[system][1].get_dims()))


## -------------------------------------------------------------------------------------------------
    def update_state(self, p_sys_id, p_state: State) -> bool:
        """
        Updates the states in the Shared Object.

        Parameters
        ----------
            p_state : State
                The id of the system, for which action is to be fetched.

        Returns
        -------
            bool
        """
        # 1. Add the system state to the shared object for further access
        self._states[p_sys_id] = p_state.copy()

        # 2. Also forward the state values to corresponding mapped dimensions
        self._map_values(p_state=self._states[p_sys_id])


## -------------------------------------------------------------------------------------------------
    def _map_values(self, p_state: State = None, p_action:Action = None):
        """
        Updates the action values based on a new state, in a MultiSystem Context.

        Parameters
        ----------
        p_sys_id
            Id of the system from which the state is received.

        p_state : State
            The State of the system which affects the action.

        """

        # 1. Check is the state is to be mapped?
        if p_state is not None:

            # 1.1 Extract the values of state for each dimension
            for id in p_state.get_dim_ids():
                value = p_state.get_value(id)

                # 1.2 Extract mappings for each of the dimension
                for output_sys, output_dim_type, output_dim in self._map(p_input_dim=id):
                    # Update the values if the receiver dimension is a State
                    if output_dim_type == 'S':
                        self._states[output_sys].set_value(p_dim_id=output_dim, p_value=value)
                    # Update the values if the receiver dimension is an Action
                    if output_dim_type == 'A':
                        action_space = self._spaces[output_sys][1]
                        self._actions[output_sys][action_space.get_dim_ids().index(output_dim)] = value

        # TODO: Check how to get the action dimensions from the action object

        # 2. Check if action is to be mapped?
        if p_action is not None:
            elem_ids = p_action.get_elem_ids()
            action_dims = []
            action_values = []

            # 1.1 Extract the ids and values of action for each element
            for elem_id in elem_ids:
                action_dims.extend(p_action.get_elem(elem_id).get_related_set().get_dim_ids())
                action_values.extend(p_action.get_elem(elem_id).get_values())

            # 1.2 Iterate over the dimensions
            for i,id in enumerate(action_dims):
                value = action_values[i]

                # 1.3 Extract mappings for each dimension
                for output_sys, output_dim_type, output_dim in self._map(p_input_dim=id):

                    # Update the values if receiver dim is a State
                    if output_dim_type == 'S':
                        self._states[output_sys].set_value(p_dim_id=output_dim, p_value=value)
                    # Update the values if the receiver is an Action
                    if output_dim_type == 'A':
                        action_space = self._spaces[output_sys][1]
                        self._actions[output_sys][action_space.get_dim_ids().index(output_dim)] = value


## -------------------------------------------------------------------------------------------------
    def get_actions(self):

        return self._actions


## -------------------------------------------------------------------------------------------------
    def get_action(self, p_sys_id) -> Action:
        """
        Fetches the corresponding action for a particular system.

        Parameters
        ----------
        p_sys_id
            The id of the system, for which action is to be fetched.

        Returns
        -------
        action : Action
            The corresponding action for the system.
        """

        action = Action(p_action_space=self._spaces[p_sys_id][1], p_values=self._actions[p_sys_id])
        return action


## -------------------------------------------------------------------------------------------------
    def get_states(self):
        """
        Fetch the states of all the internal systems

        Returns
        -------
        states: dict
            Returns the state of each of the system registered on the shared object.
        """

        return self._states


## -------------------------------------------------------------------------------------------------
    def get_state(self, p_sys_id) -> State:
        """
        Fetches the state of a particular system from the Shared Object.

        Parameters
        ----------
        p_sys_id
            The id of the system, of which state is to be fetched.

        Returns
        -------
        state : State
            The corresponding state of the system.
        """

        state = self._states[p_sys_id].copy()

        return state


## -------------------------------------------------------------------------------------------------
    def _map(self, p_input_dim = None):
        """
        Maps a dimension to output dimension with info about output sys, output dim type and output dim.

        Parameters
        ----------
        p_sys_id
            Id of the system for which action is to be mapped into the mappings.

        p_state : State
            The State to be mapped into the 'states' dictionary.

        Returns
        -------
        mapping : (output_sys, output_dim_type, output_dim)
            A tuple of tuples of System id and dimension id mappings from State to Action respectively.
        """


        mappings = self._mappings[p_input_dim]

        return mappings


## -------------------------------------------------------------------------------------------------
    def register_system(self,
                        p_sys_id = None,
                        p_state_space : MSpace = None,
                        p_action_space : MSpace = None,
                        p_mappings = None):
        """
        Registers the system in the Shared Object and sets up the dimension to dimension mapping.

        Parameters
        ----------
        p_system : System
            The system to be registered.

        p_mappings :
            Mappings corresponding the system in the form:
            ( (ip dim_type, op dim_type), (input_sys_id, input_dim_id) , (op_sys_id, op_dimension_id) )


        Returns
        -------

        """
        try:

            system_id = p_sys_id
            state_space = p_state_space
            action_space = p_action_space

            # :TODO: Also check if the system is already registered and raise error
            # Register the state and action spaces of the system
            self._spaces[system_id] = (state_space.copy(p_new_dim_ids=False), action_space.copy(p_new_dim_ids=False))
            # Create an initial dummy state of the system in the shared object
            self._states[system_id] = State(self._spaces[system_id][0])

            # Not needed
            # self._action_dimensions.update(*action_space.get_dim_ids())

            # Create dummy zero actions for the system in Shared object
            self._actions[system_id] = np.zeros(len(action_space.get_dim_ids()))

            # If no mappings to be taken care of, Return
            if p_mappings is None:
                return

            # Setup mappings in the shared object
            for (in_dim_type, output_dim_type), (input_sys_id, input_dim), (output_sys_id, output_dim) in p_mappings:

                if input_dim not in self._mappings.keys():
                    self._mappings[input_dim] = []

                self._mappings[input_dim].append((output_sys_id, output_dim_type, output_dim))

            return

        except:

            raise Error("Registration of the system failed. Possible reason maybe false provision of mappings")

        
        


## -------------------------------------------------------------------------------------------------
## -------------------------------------------------------------------------------------------------
class System (FctSTrans, FctSuccess, FctBroken, Task, Mode, Plottable, Persistent, ScientificObject):
    """
    Base class for state based systems.

    Parameters
    ----------
    p_id
        Optional external id
    p_name : str
        Optional name of the task. Default is None.
    p_range_max : int
        Maximum range of asynchonicity. See class Range. Default is Range.C_RANGE_THREAD.
    p_autorun : int
        On value C_AUTORUN_RUN method run() is called imediately during instantiation.
        On vaule C_AUTORUN_LOOP method run_loop() is called.
        Value C_AUTORUN_NONE (default) causes an object instantiation without starting further
        actions.    
    p_class_shared = None
        Optional class for a shared object (class Shared or a child class of Shared)
    p_mode = Mode.C_MODE_SIM
        Mode of the system. Possible values are Mode.C_MODE_SIM(default) or Mode.C_MODE_REAL.
    p_latency : timedelta = None
        Optional latency of the system. If not provided, the internal value of constant C_LATENCY 
        is used by default.
    p_t_step : timedelta = None
        ...
    p_fct_strans : FctSTrans
        Optional external function for state transition. 
    p_fct_success : FctSuccess
        Optional external function for state evaluation 'success'.
    p_fct_broken : FctBroken
        Optional external function for state evaluation 'broken'.
    p_mujoco_file
        Path to XML file for MuJoCo model.
    p_frame_skip : int
        MuJoCo only: frame to be skipped every step. Default = 1.
    p_state_mapping = None
        MuJoCo only: state mapping if the MLPro state and MuJoCo state have different naming.
    p_action_mapping = None
        MuJoCo only: action mapping if the MLPro action and MuJoCo action have different naming.
    p_use_radian : bool
        MuJoCo only: use radian if the action and the state based on radian unit. Default = True.
    p_camera_conf : tuple
        MuJoCo only: default camera configuration on MuJoCo Simulation (xyz position, elevation, distance).
    p_visualize : bool
        Boolean switch for env/agent visualisation. Default = False.
    p_logging 
        Log level (see class Log for more details). Default = Log.C_LOG_ALL.

    Attributes
    ----------
    _latency : timedelta
        Latency of the system.
    _state : State
        Current state of system.
    _prev_state : State
        Previous state of system.
    _last_action : Action
        Last action.
    _fct_strans : FctSTrans
        Internal state transition function.
    _fct_success : FctSuccess
        Internal function for state evaluation 'success'.
    _fct_broken : FctBroken
        Internal function for state evaluation 'broken'.
    """

    C_TYPE          = 'System'

    C_LATENCY       = timedelta(0, 1, 0)  # Default latency 1s

    C_PLOT_ACTIVE   = True

## -------------------------------------------------------------------------------------------------
    def __init__( self,
                  p_id = None,
                  p_name : str =None,
                  p_range_max : int = Async.C_RANGE_NONE,
                  p_autorun = Task.C_AUTORUN_NONE,
                  p_class_shared = None,
                  p_mode = Mode.C_MODE_SIM,
                  p_latency : timedelta = None,
                  p_t_step : timedelta = None,
                  p_fct_strans : FctSTrans = None,
                  p_fct_success : FctSuccess = None,
                  p_fct_broken : FctBroken = None,
                  p_mujoco_file = None,
                  p_frame_skip : int = 1,
                  p_state_mapping = None,
                  p_action_mapping = None,
                  p_camera_conf : tuple = (None, None, None),
                  p_visualize : bool = False,
                  p_logging = Log.C_LOG_ALL,
                  **p_kwargs ):

        self._fct_strans            = p_fct_strans
        self._fct_success           = p_fct_success
        self._fct_broken            = p_fct_broken
        self._mujoco_handler        = None
        self._state_space : MSpace  = None
        self._action_space : MSpace = None
        self._state                 = None
        self._prev_state            = None
        self._last_action           = None
        self._gateways              = []
        self._mapping_actions       = {}
        self._mapping_states        = {}
        self._t_step                = p_t_step

        if p_mujoco_file is not None:
            try:
                from mlpro_int_mujoco.wrappers import MujocoHandler
            except:
                raise ImplementationError('MLPro-Int-MuJoCo package is missing! Please refer to https://mlpro-int-mujoco.readthedocs.io/en/latest/')

            if p_name is not None:
                self.C_NAME = p_name
            else:
                self.C_NAME = p_mujoco_file.split("/")[-1][:p_mujoco_file.split("/")[-1].find(".")]

            self._mujoco_file    = p_mujoco_file
            self._frame_skip     = p_frame_skip
            self._state_mapping  = p_state_mapping
            self._action_mapping = p_action_mapping
            self._camera_conf    = p_camera_conf

            self._mujoco_handler = MujocoHandler(
                                        p_mujoco_file=self._mujoco_file,
                                        p_frame_skip=self._frame_skip,
                                        p_state_mapping=self._state_mapping,
                                        p_action_mapping=self._action_mapping,
                                        p_camera_conf=self._camera_conf,
                                        p_visualize=p_visualize,
                                        p_logging=p_logging)

            self._state_space, self._action_space = self._mujoco_handler.setup_spaces()
            # Get Latency
            mujoco_latency = self._mujoco_handler.get_latency()

            if mujoco_latency is not None:
                self.set_latency(timedelta(0,mujoco_latency,0))
            else:
                if p_latency is not None:
                    self.set_latency(p_latency)
                else:
                    raise ImplementationError('Please provide p_latency or set the timestep on the MuJoCo xml file!')
        else:
            self._mujoco_file = None
            self._state_space, self._action_space = self.setup_spaces()
            self.set_latency(p_latency)

        FctSTrans.__init__(self, p_logging=p_logging)
        FctSuccess.__init__(self, p_logging=p_logging)
        FctBroken.__init__(self, p_logging=p_logging)
        Mode.__init__(self, p_mode=p_mode, p_logging=p_logging)
        Plottable.__init__(self, p_visualize=p_visualize)
        Persistent.__init__(self, p_id=p_id, p_logging=p_logging)


        Task.__init__(self,
                        p_id=p_id,
                        p_name =p_name,
                        p_range_max = p_range_max,
                        p_autorun = p_autorun,
                        p_class_shared=p_class_shared,
                        p_visualize=p_visualize,
                        p_logging=p_logging,
                        **p_kwargs)

        self._registered_on_so = False


## -------------------------------------------------------------------------------------------------
    @staticmethod
    def setup_spaces():
        """
        Static template method to set up and return state and action space of environment.
        
        Returns
        -------
        state_space : MSpace
            State space object
        action_space : MSpace
            Action space object

        """

        return None, None


## -------------------------------------------------------------------------------------------------
    def _reduce_state(self, p_state:dict, p_path:str, p_os_sep:str, p_filename_stub:str):
        """
        An embedded MuJoCo system can not be pickled and needs to be removed from the pickle stream.
        """

        p_state['_mujoco_handler'] = None


## -------------------------------------------------------------------------------------------------
    def _complete_state(self, p_path:str, p_os_sep:str, p_filename_stub:str):

        if self._mujoco_file is None: return

        try:
            from mlpro_int_mujoco.wrappers import MujocoHandler
        except:
            raise ImplementationError('MLPro-Int-MuJoCo package is missing! Please refer to https://mlpro-int-mujoco.readthedocs.io/en/latest/')


        self._mujoco_handler = MujocoHandler( p_mujoco_file=self._mujoco_file,
                                              p_frame_skip=self._frame_skip,
                                              p_state_mapping=self._state_mapping,
                                              p_action_mapping=self._action_mapping,
                                              p_camera_conf=self._camera_conf,
                                              p_visualize=self.get_visualization(),
                                              p_logging=self.get_log_level() )

        self._mujoco_handler._system_state_space  = self.get_state_space()
        self._mujoco_handler._system_action_space = self.get_action_space()


## -------------------------------------------------------------------------------------------------
    def switch_logging(self, p_logging):
        Log.switch_logging(self, p_logging)
        if self._fct_strans is not None:
            self._fct_strans.switch_logging(p_logging)
        if self._fct_success is not None:
            self._fct_success.switch_logging(p_logging)
        if self._fct_broken is not None:
            self._fct_broken.switch_logging(p_logging)


## -------------------------------------------------------------------------------------------------
    def get_latency(self) -> timedelta:
        """
        Returns latency of the system.
        """

        return self._latency


## -------------------------------------------------------------------------------------------------
    def set_latency(self, p_latency: timedelta = None) -> None:
        """
        Sets latency of the system. If p_latency is None latency will be reset to internal value of 
        attribute C_LATENCY.

        Parameters
        ----------
        p_latency : timedelta
            New latency value 
        """

        if p_latency is None:
            self._latency = self.C_LATENCY
        else:
            self._latency = p_latency


## -------------------------------------------------------------------------------------------------
    def get_state_space(self) -> MSpace:
        return self._state_space


## -------------------------------------------------------------------------------------------------
    def get_action_space(self) -> MSpace:
        return self._action_space


## -------------------------------------------------------------------------------------------------
    def get_fct_strans(self):
        """
        Returns the state transition function of the system, if exists, otherwise, the system itself.

        Returns
        -------
        fct_strans: FctSTrans
            State transition function of the system, if exists. Otherwise, system itself.

        """
        if self._fct_strans is not None:
            return self._fct_strans
        else:
            return self


## -------------------------------------------------------------------------------------------------
    def get_fct_broken(self):
        """
        Returns the broken computation function of the system, if exists, otherwise, the system itself.

        Returns
        -------
        fct_broken: FctBroken
            Broken computation function of the system, if exists. Otherwise, system itself.

        """
        if self._fct_broken is not None:
            return self._fct_broken
        else:
            return self


## -------------------------------------------------------------------------------------------------
    def get_fct_success(self):
        """
        Returns the Success computation function of the system, if exists, otherwise, the system itself.

        Returns
        -------
        fct_success: FctSuccess
            Success computation function of the system, if exists. Otherwise, system itself.

        """
        if self._fct_success is not None:
            return self._fct_success
        else:
            return self


## -------------------------------------------------------------------------------------------------
    def set_random_seed(self, p_seed=None):
        """
        Resets the internal random generator using the given seed.

        Parameters
        ----------
        p_seed : int
            Seed parameter for an internal random generator
        """

        random.seed(p_seed)


## -------------------------------------------------------------------------------------------------
    def reset(self, p_seed=None) -> None:
        """
        Resets the system to an initial state. If MuJoCo is not used, the custom method _reset() is
        called.

        Parameters
        ----------
        p_seed : int
            Seed parameter for an internal random generator
        """

        self.log(self.C_LOG_TYPE_I, 'Reset')
        self._num_cycles = 0

        # Put Mujoco here
        if self._mujoco_handler is not None:
            try:
                self._reset(p_seed)
            except NotImplementedError:
                ob = self._mujoco_handler._reset_simulation()
                self._state = State(self.get_state_space())
                self._state.set_values(ob)

        else:
            self._reset(p_seed)


        if self._state is not None:
            self._state.set_initial(True)

        if self.get_mode() == Mode.C_MODE_REAL:
            for con in self._gateways: con.reset()
            self._import_state()


## -------------------------------------------------------------------------------------------------
    def _reset(self, p_seed=None) -> None:
        """
        Custom method to reset the system to an initial/defined state. Use method _set_status() to
        set the state.

        Parameters
        ----------
        p_seed : int
            Seed parameter for an internal random generator
        """

        raise NotImplementedError


## -------------------------------------------------------------------------------------------------
    def add_gateway(self, p_gateway : SAGateway, p_mapping : list) -> bool:
        """
        Adds a sensor/actuator-gateway and a related mapping of states and actions to sensors and actuators.

        Parameters
        ----------
        p_gateway : SAGateway
            gateway object to be added.
        p_mapping : list
            A list of mapping tuples following the syntax ( [Type = 'S' or 'A'], [Name of state/action] [Name of sensor/actuator] )

        Returns
        -------
        successful : bool
            True, if gateway and related mapping was added successfully. False otherwise.
        """

        # 0 Preparation
        states      = self._state_space
        actions     = self._action_space
        sensors     = p_gateway.get_sensors()
        actuators   = p_gateway.get_actuators()
        mapping_int = []
        successful  = True
        self.log(Log.C_LOG_TYPE_I, 'Adding gateway "' + p_gateway.get_name() + '"...')


        # 1 Check/conversion of mapping entries
        for entry in p_mapping:
            if entry[0] == 'S':
                # 1.1 Check state and sensor
                try:
                    state_id = states.get_dim_by_name(entry[1]).get_id()
                except:
                    self.log(Log.C_LOG_TYPE_E, 'Invalid state component "' + entry[1] + '"')
                    successful = False

                try:
                    sensor_id = sensors.get_dim_by_name(entry[2]).get_id()
                except:
                    self.log(Log.C_LOG_TYPE_E, 'Invalid sensor "' + entry[2] + '"')
                    successful = False

                if successful:
                    mapping_int.append( ( entry[0], entry[1], entry[2], state_id, sensor_id ) )

            elif entry[0] == 'A':
                # 1.2 Check action and actuator
                try:
                    action_id = actions.get_dim_by_name(entry[1]).get_id()
                except:
                    self.log(Log.C_LOG_TYPE_E, 'Invalid action component "' + entry[1] + '"')
                    successful = False

                try:
                    actuator_id = actuators.get_dim_by_name(entry[2]).get_id()
                except:
                    self.log(Log.C_LOG_TYPE_E, 'Invalid sensor "' + entry[2] + '"')
                    successful = False

                if successful:
                    mapping_int.append( ( entry[0], entry[1], entry[2], action_id, actuator_id ) )

            else:
                raise ParamError('Type "' + entry[0] + '" not valid!')

        if not successful:
            self.log(Log.C_LOG_TYPE_E, 'SA-Gateway "' + p_gateway.get_name() + '" could not be added')
            return False


        # 2 Takeover of mapping entries and gateway
        for entry in mapping_int:
            if entry[0] == 'S':
                self._mapping_states[entry[3]] = ( p_gateway, entry[4] )
                self.log(Log.C_LOG_TYPE_I, 'State component "' + entry[1] + '" assigned to sensor "' + entry[2] +'"')
            else:
                self._mapping_actions[entry[3]] = ( p_gateway, entry[4] )
                self.log(Log.C_LOG_TYPE_I, 'Action component "' + entry[1] + '" assigned to actuator "' + entry[2] +'"')

        self._gateways.append(p_gateway)
        self.log(Log.C_LOG_TYPE_I, 'SA-Gateway "' + p_gateway.get_name() + '" added successfully')
        return True


## -------------------------------------------------------------------------------------------------
    def get_state(self) -> State:
        """
        Returns current state of the system.
        """

        return self._state


## -------------------------------------------------------------------------------------------------
    def _set_state(self, p_state: State):
        """
        Explicitly sets the current state of the system. Internal use only.
        """

        self._state = p_state


## -------------------------------------------------------------------------------------------------
    def get_so(self) -> SystemShared:

        return Task.get_so(self)


## -------------------------------------------------------------------------------------------------
    def _run(self, p_action:Action, p_t_step : timedelta = None):
        """
        Run method that runs the system as a task. It runs the process_action() method of the system with
        action as a parameter.

        Parameters
        ----------
        p_t_step : timedelta
            Time for which the system must be simulated.

        """

        action = self.get_so().get_action(p_sys_id = self.get_id())
        self.process_action(p_action=action, p_t_step = p_t_step)
        self.get_so().update_state(p_sys_id = self.get_id(), p_state = self.get_state())


## -------------------------------------------------------------------------------------------------
    def process_action(self, p_action: Action, p_t_step: timedelta = None) -> bool:
        """
        Processes a state transition based on the current state and a given action. The state
        transition itself is implemented in child classes in the custom method _process_action().

        Parameters
        ----------
        p_action : Action
            Action to be processed

        p_t_step : timedelta
            The timestep for which the system is to be simulated

        Returns
        -------
        success : bool
            True, if action processing was successfull. False otherwise.
        """

        self.log(self.C_LOG_TYPE_I, 'Start processing action')

        state = self.get_state()

        if p_t_step is None:
            t_step = self._t_step
        else:
            t_step = p_t_step

        # Check if the t_step shall be ignored, when None
        if t_step is not None:
            try:
                result = self._process_action(p_action, p_t_step = t_step)
            except TypeError:
                result = self._process_action(p_action)
        else:
            result = self._process_action(p_action)

        self._prev_state  = state
        self._last_action = p_action

        if result:
            self.log(self.C_LOG_TYPE_I, 'Action processing finished successfully')
            return True
        else:
            self.log(self.C_LOG_TYPE_E, 'Action processing failed')
            return False


## -------------------------------------------------------------------------------------------------
    def _process_action(self, p_action: Action, p_t_step : timedelta = None) -> bool:
        """
        Internal custom method for state transition with default implementation. To be redefined in 
        a child class on demand. See method process_action() for further details.
        """

        # 0 Intro
        for agent in p_action.get_elem_ids():
            self.log(self.C_LOG_TYPE_I, 'Actions of agent', agent, '=', p_action.get_elem(agent).get_values())

        # 1 State transition
        if self._mode == self.C_MODE_SIM:
            # 1.1 Simulated state transition
            # Check if the p_t_step shall be ignored
            if p_t_step is not None:
                try:
                    self._set_state(self.simulate_reaction(self.get_state(), p_action, p_t_step = p_t_step ))
                except TypeError:
                    self._set_state(self.simulate_reaction(self.get_state(), p_action))
            else:
                self._set_state(self.simulate_reaction(self.get_state(), p_action))

        elif self._mode == self.C_MODE_REAL:
            # 1.2 Real state transition

            # 1.2.1 Export action to executing system
            if not self._export_action(p_action):
                self.log(self.C_LOG_TYPE_E, 'Action export failed!')
                return False

            # 1.2.2 Wait for the defined latency
            latency = self.get_latency().total_seconds()
            self.log(Log.C_LOG_TYPE_I, 'Waiting the system latency time of', str(latency), 'seconds...')
            sleep(latency)

            # 1.2.3 Import state from executing system
            if not self._import_state():
                self.log(self.C_LOG_TYPE_E, 'State import failed!')
                return False

        # 2 State evaluation
        state = self.get_state()
        state.set_success(self.compute_success(state))
        state.set_broken(self.compute_broken(state))

        # 3 Outro
        return True


## -------------------------------------------------------------------------------------------------
    def simulate_reaction(self, p_state: State = None, p_action: Action = None, p_t_step:timedelta = None) -> State:
        """
        Simulates a state transition based on a state and an action. The simulation step itself is
        carried out either by an internal custom implementation in method _simulate_reaction() or
        by an embedded external function.

        Parameters
        ----------
        p_state : State
            Current state.
        p_action : Action
            Action.

        Returns
        -------
        State
            Subsequent state after transition
        """
        # 1. Check if there is an external simulation function provided to the System
        if self._fct_strans is not None:

            # 1.1 Check if there is a valid timestep, or if it shall be ignored?
            if p_t_step is not None:
                try:
                    return self._fct_strans.simulate_reaction(p_state, p_action, p_t_step)
                except TypeError:
                    return self._fct_strans.simulate_reaction(p_state, p_action)
            else:
                return self._fct_strans.simulate_reaction(p_state, p_action)

        # 2. Check if there's is Mujoco Handler
        elif self._mujoco_handler is not None:
            # Check if there is changing in action
            action = self.action_to_mujoco(p_action)
            self._mujoco_handler._step_simulation(action)

            # Delay because of the simulation
            sleep(self.get_latency().total_seconds())
            ob = self._mujoco_handler._get_obs()

            current_state = self.state_from_mujoco(ob)

            return current_state

        # 3. Or else execute the user defined reaction simulation
        else:
            # 3.1 Check if the p_t_step shall be ignored
            if p_t_step is not None:
                try:
                    return self._simulate_reaction(p_state, p_action, p_t_step)
                except TypeError:
                    return self._simulate_reaction(p_state, p_action)
            else:
                return self._simulate_reaction(p_state, p_action)


## -------------------------------------------------------------------------------------------------
    def _simulate_reaction(self, p_state: State, p_action: Action, p_step:timedelta = None) -> State:
        """
        Custom method for a simulated state transition. Implement this method if no external state
        transition function is used. See method simulate_reaction() for further
        details.
        """

        raise NotImplementedError('External FctSTrans object not provided. Please implement inner state transition here.')


## -------------------------------------------------------------------------------------------------
    def action_to_mujoco(self, p_mlpro_action):
        """
        Action conversion method from converting MLPro action to MuJoCo action.
        """
        action = p_mlpro_action.get_sorted_values()
        return self._action_to_mujoco(action)


## -------------------------------------------------------------------------------------------------
    def _action_to_mujoco(self, p_mlpro_action):
        """
        Custom method for to do transition between MuJoCo state and MLPro state. Implement this method
        if the MLPro state has different dimension from MuJoCo state.

        Parameters
        ----------
        p_mujoco_state : Numpy
            MLPro action.

        Returns
        -------
        Numpy
            Modified MLPro action
        """

        return p_mlpro_action


## -------------------------------------------------------------------------------------------------
    def state_from_mujoco(self, p_mujoco_state):
        """
        State conversion method from converting MuJoCo state to MLPro state.
        """

        mujoco_state = self._state_from_mujoco(p_mujoco_state)
        mlpro_state = State(self.get_state_space())
        mlpro_state.set_values(mujoco_state)
        return mlpro_state


## -------------------------------------------------------------------------------------------------
    def _state_from_mujoco(self, p_mujoco_state):
        """
        Custom method for to do transition between MuJoCo state and MLPro state. Implement this method
        if the MLPro state has different dimension from MuJoCo state.

        Parameters
        ----------
        p_mujoco_state : Numpy
            MuJoCo state.

        Returns
        -------
        Numpy
            Modified MuJoCo state
        """

        return p_mujoco_state


## -------------------------------------------------------------------------------------------------
    def _import_state(self) -> bool:

        # 1 Initialization
        new_state  = State( p_state_space=self._state_space )
        successful = True
        self.log(Log.C_LOG_TYPE_I, 'Start importing state...')

        # 2 Import of all related sensor values 
        for state_dim in self._state_space.get_dims():
            state_dim_id   = state_dim.get_id()
            state_dim_name = state_dim.get_name()

            try:
                mapping = self._mapping_states[state_dim_id]
            except:
                self.log(Log.C_LOG_TYPE_E, 'State component "' + state_dim_name + '" not assigned to a gateway/sensor')
                successful = False
            else:
                sensor_value = mapping[0].get_sensor_value( p_id = mapping[1] )

                if sensor_value is None:
                    successful = False
                else:
                    new_state.set_value(p_dim_id=state_dim_id, p_value = sensor_value )

        if not successful:
            return False

        # 3 Assessment of new state
        new_state.set_success( self.compute_success(new_state) )
        new_state.set_broken( self.compute_broken(new_state) )

        # 4 Set new state
        self._set_state(p_state=new_state)
        return True


## -------------------------------------------------------------------------------------------------
    def _export_action(self, p_action: Action) -> bool:

        # 1 Initialization
        successful = True
        self.log(Log.C_LOG_TYPE_I, 'Start exporting action...')

        # Export auf all related actuator values
        for agent_id in p_action.get_agent_ids():
            action_elem = p_action.get_elem(p_id=agent_id)

            for action_dim_id in action_elem.get_dim_ids():
                try:
                    mapping = self._mapping_actions[action_dim_id]
                except:
                    action_dim_name = action_elem.get_related_set().get_dim(action_dim_id).get_name()
                    self.log(Log.C_LOG_TYPE_E, 'Action component "' + action_dim_name + '" not assigned to a gateway/sensor')
                    successful = False
                else:
                    actuator_value = action_elem.get_value(p_dim_id=action_dim_id)
                    successful = successful and mapping[0].set_actuator_value(p_id=mapping[1], p_value=actuator_value)

        return successful


## -------------------------------------------------------------------------------------------------
    def compute_success(self, p_state: State) -> bool:
        """
        Assesses the given state whether it is a 'success' state. Assessment is carried out either by
        a custom implementation in method _compute_success() or by an embedded external function.

        Parameters
        ----------
        p_state : State
            State to be assessed.

        Returns
        -------
        success : bool
            True, if the given state is a 'success' state. False otherwise.
        """

        if self._fct_success is not None:
            return self._fct_success.compute_success(p_state)
        else:
            return FctSuccess.compute_success(self, p_state)


## -------------------------------------------------------------------------------------------------
    def _compute_success(self, p_state: State) -> bool:
        """
        Custom method for assessment for success. Implement this method if no external function is 
        used. See method compute_success() for further details.
        """

        return False


## -------------------------------------------------------------------------------------------------
    def get_success(self) -> bool:
        if self._state is None: return False
        return self._state.get_success()


## -------------------------------------------------------------------------------------------------
    def compute_broken(self, p_state: State) -> bool:
        """
        Assesses the given state whether it is a 'broken' state. Assessment is carried out either by
        a custom implementation in method _compute_broken() or by an embedded external function.

        Parameters
        ----------
        p_state : State
            State to be assessed.

        Returns
        -------
        broken : bool
            True, if the given state is a 'broken' state. False otherwise.
        """

        if self._fct_broken is not None:
            return self._fct_broken.compute_broken(p_state)
        else:
            return FctBroken.compute_broken(self, p_state)


## -------------------------------------------------------------------------------------------------
    def _compute_broken(self, p_state: State) -> bool:
        """
        Custom method for assessment for breakdown. Implement this method if no external function is 
        used. See method compute_broken() for further details.
        """

        return False


## -------------------------------------------------------------------------------------------------
    def get_broken(self) -> bool:
        if self._state is None: return False
        return self._state.get_broken()


## -------------------------------------------------------------------------------------------------
    def init_plot( self,
                   p_figure:Figure = None,
                   p_plot_settings : PlotSettings = None,
                   **p_kwargs):

        if self._mujoco_handler is not None: return
        super().init_plot(p_figure=p_figure, p_plot_settings=p_plot_settings, **p_kwargs)


## -------------------------------------------------------------------------------------------------
    def update_plot(self, **p_kwargs):
        if self._mujoco_handler is not None: return
        super().update_plot(**p_kwargs)





## -------------------------------------------------------------------------------------------------
## -------------------------------------------------------------------------------------------------
class MultiSystem(Workflow, System):

    """
    A complex system of systems.
    
    Parameters
    ----------
    p_name
    p_id
    p_range_max
    p_autorun
    p_class_shared
    p_mode
    p_latency
    p_t_step
    p_fct_strans
    p_fct_success
    p_fct_broken
    p_mujoco_file
    p_frame_skip
    p_state_mapping
    p_action_mapping
    p_camera_conf
    p_visualize
    p_logging
    p_kwargs
    """

    C_TYPE = 'Multi-System'

## -------------------------------------------------------------------------------------------------
    def __init__(self, 
                 p_name: str = None, 
                 p_id = None,
                 p_range_max=Async.C_RANGE_NONE,
                 p_autorun = Task.C_AUTORUN_NONE,
                 p_class_shared = SystemShared,
                 p_mode=Mode.C_MODE_SIM, 
                 p_latency: timedelta = None,
                 p_t_step:timedelta = None, 
                 p_fct_strans: FctSTrans = None, 
                 p_fct_success: FctSuccess = None, 
                 p_fct_broken: FctBroken = None, 
                 p_mujoco_file=None, 
                 p_frame_skip: int = 1, 
                 p_state_mapping=None, 
                 p_action_mapping=None, 
                 p_camera_conf: tuple = (None, None, None), 
                 p_visualize: bool = False, 
                 p_logging=Log.C_LOG_ALL,
                 **p_kwargs):

        System.__init__( self,
                         p_name=p_name,
                         p_id = p_id,
                         p_range_max = p_range_max,
                         p_autorun=p_autorun,
                         p_class_shared = p_class_shared,
                         p_mode = p_mode, 
                         p_latency=p_latency, 
                         p_t_step = p_t_step,
                         p_fct_strans=p_fct_strans, 
                         p_fct_success=p_fct_success, 
                         p_fct_broken=p_fct_broken,
                         p_mujoco_file=p_mujoco_file,
                         p_frame_skip=p_frame_skip, 
                         p_state_mapping=p_state_mapping,
                         p_action_mapping=p_action_mapping, 
                         p_camera_conf=p_camera_conf, 
                         p_visualize=p_visualize, 
                         p_logging=p_logging )

        Workflow.__init__(self, 
                          p_name = p_name, 
                          p_range_max = p_range_max, 
                          p_class_shared = p_class_shared,
                          p_visualize = p_visualize, 
                          p_logging = p_logging,
                          **p_kwargs)
        
        self._subsystems = []
        self._subsystem_ids = []
        self._t_step = p_t_step


## -------------------------------------------------------------------------------------------------
    def add_system(self, p_system : System, p_mappings):
        """
        Adds sub system to the MultiSystem.

        Parameters
        ----------
        p_system : System
            The system to be added.

        p_mappings : list
            The mappings corresponding the system in the form :
            [ ((ip dim_type, op dim_type), (input_sys_id, input_dim_id), (op_sys_id, op_dimension_id)), ... ]

        Returns
        -------

        """
        # Register the systems in native list.
        self._subsystems.append(p_system)

        # Register the systems ids in a native list
        self._subsystem_ids.append(p_system.get_id())

        # Register the system on the shared object (SystemShared).
        p_system._registered_on_so = self.get_so().register_system(p_sys_id = p_system.get_id(),
                                                                      p_state_space=p_system.get_state_space(),
                                                                      p_action_space=p_system.get_action_space(),
                                                                      p_mappings = p_mappings)

        # Add the system as a task in the workflow
        self.add_task(p_system)


## -------------------------------------------------------------------------------------------------
    def _reset(self, p_seed=None) -> None:
        """
        Resets the MultiSystem and all the sub-systems inside.

        Parameters
        ----------
        p_seed: int
            Seed for the purpose of reproducibility

        """
        # Reset the shared object (SystemShared).
        self.get_so().reset(p_seed=p_seed)

        # Reset all the subsystems
        for system in self._subsystems:
            system.reset(p_seed = p_seed)


## -------------------------------------------------------------------------------------------------
    def get_subsystem_ids(self):
        return self._subsystem_ids


## -------------------------------------------------------------------------------------------------
    def get_subsystems(self):
        return self._subsystems


## -------------------------------------------------------------------------------------------------
    def get_subsystem(self, p_system_id) -> System:
        """
        Returns a sub system from the MultiSystem.

        Parameters
        ----------
        p_system_id
            Id of the system to be returned

        Returns
        -------
        sub_system: System
            The system to be returned by ID.

        """
        return self._subsystems[self._subsystem_ids.index(p_system_id)]


## -------------------------------------------------------------------------------------------------
    def get_states(self):
        """
        Returns a list of the states of all the Sub-Systems in the MultiSystem.

        Returns
        -------
        states : dict
            States of all the subsystems.
        """

        so = self.get_so()

        return so.get_states()


## -------------------------------------------------------------------------------------------------
    def simulate_reaction(self, p_state: State = None, p_action: Action = None, p_t_step : timedelta = None) -> State:
        """
        Simulates the multisystem, based on the action and time step.

        Parameters
        ----------
        p_state: State
            State of the system.

        p_action: Action.
            Action provided externally for the simulation of the system.

        Returns
        -------
        current_state: State
            The new state of the system after simulation.

        """

        # 1. Register the MultiSystem in the SO, as it is not yet registered, unlike subsystems are
        # registered in the add system call.

        if not self._registered_on_so:
            self._registered_on_so = self.get_so().register_system(p_sys_id=self.get_id(),
                                                                   p_state_space=self.get_state_space(),
                                                                   p_action_space = self.get_action_space())

        # Calculate the greatest possible timestep
        # if self._t_step is None:
        #     ts_list = []
        #     for id in self.get_subsystem_ids():
        #         sys_ts = self.get_subsystem(id)._t_step
        #         if sys_ts is not None:
        #             ts_list.append(self.get_subsystem(id)._t_step)




        # Recommend using Time() instead of using timedelta

        # 2. Get SO
        so = self.get_so()

        # 3. Forward the input action to the corresponding systems
        so._map_values(p_action=p_action)

        # 4. Run the workflow
        self.run(p_action = self.get_so().get_actions(), p_t_step = self._t_step)

        # 5. Return the new state at current timestep
        return so.get_state(p_sys_id=self.get_id())


## -------------------------------------------------------------------------------------------------
    def compute_broken(self, p_state: State) -> bool:
        """
        Returns true if the system is broken
        """
        # TODO: Shall return true if any of the system returns true?

        return False


## -------------------------------------------------------------------------------------------------
    def compute_success(self, p_state: State) -> bool:
        """
        Returns true if the system has reached success.
        
        Parameters
        ----------
        p_state

        Returns
        -------

        # TODO: Shall return true if any of the system returns true?

        """
        return False





## -------------------------------------------------------------------------------------------------
## -------------------------------------------------------------------------------------------------
class DemoScenario(ScenarioBase):

    """
        Demo Scenario Class to demonstrate systems.
        
        Parameters
        ----------
        p_system : System
            Mandatory parameter, takes the system for the scenario.
        p_mode
            Operation mode. See Mode.C_VALID_MODES for valid values. Default = Mode.C_MODE_SIM.
        p_action_pattern : str
            The action pattern to be used for demonstration. Default is C_ACTION_RANDOM
        p_action_random : list
            The action to be executed in constant mode. Mandatory when the mdoe is constant.
        p_id
            Optional external id
        p_cycle_limit : int
            Maximum number of cycles. Default = 0 (no limit).
        p_auto_setup : bool
            If True custom method setup() is called after initialization.
        p_visualize : bool
            Boolean switch for visualisation. Default = True.
        p_logging
            Log level (see constants of class Log). Default: Log.C_LOG_ALL.  
    """    

    C_NAME              = 'Demo System Scenario'
    C_ACTION_RANDOM     = 'random'
    C_ACTION_CONSTANT   = 'constant'

## -------------------------------------------------------------------------------------------------
    def  __init__(self,
                 p_system : System,
                 p_mode, 
                 p_action_pattern : str = 'random',
                 p_action : list = None,
                 p_id=None, 
                 p_cycle_limit=0, 
                 p_auto_setup: bool = True, 
                 p_visualize: bool = True, 
                 p_logging=Log.C_LOG_ALL):
        

        self._system = p_system
        self._action_pattern = p_action_pattern
        self._action = p_action

        ScenarioBase.__init__(self,
                              p_mode = p_mode, 
                              p_id = p_id, 
                              p_cycle_limit = p_cycle_limit, 
                              p_auto_setup = p_auto_setup, 
                              p_visualize = p_visualize, 
                              p_logging = p_logging)

        self._action_length = len(self._system.get_action_space().get_dims())

        if (self._action_pattern == DemoScenario.C_ACTION_CONSTANT): 

            if self._action is None:
                raise ParamError("Please provide a value for action, when running in constant action mode.")
            
            if not self._action_length == len(self._action):
                raise ParamError("Please provide the action as a list of length equal to the number"+
                                 " of dimenstions in the action space of the system.")
        
        self.reset()


## -------------------------------------------------------------------------------------------------
    def setup(self):

        """Set's up the system spaces."""

        self._system.setup_spaces()

## -------------------------------------------------------------------------------------------------
    def get_latency(self) -> timedelta:
        
        """
        Returns the latency of the system.
        """
        
        return self._system.get_latency()


## -------------------------------------------------------------------------------------------------
    def _reset(self, p_seed):

        """
        Resets the Scenario and the system. Sets up the action and state spaces of the system.

        Parameters
        ----------
        p_seed
            Seed for the purpose of reproducibility.
        """

        self._system.reset(p_seed = p_seed)
        self._system.init_plot()


## -------------------------------------------------------------------------------------------------
    def _run_cycle(self):

        """
        Runs the custom scenario cycle, through the run method of the scenario base. 
        Checks and returns the brokent state, false otherwise.
        """
        
        self.log(Log.C_LOG_TYPE_I, "Generating new action")
        
        action = self._get_next_action()

        self._system.process_action(p_action=action)

        broken = self._system.compute_broken(p_state=self._system.get_state()) 

        return False, broken, False, False


## -------------------------------------------------------------------------------------------------
    def _get_next_action(self):

        """
        Generates new action based on the pattern provided by the user.
        """
        
        action_space = self._system.get_action_space()

        if self._action_pattern == self.C_ACTION_CONSTANT:
            return Action(p_action_space = action_space, p_values = self._action)

        action = []

        for dim in action_space.get_dims():
            if dim.get_base_set() in (Dimension.C_BASE_SET_N, Dimension.C_BASE_SET_R):
                action.append(random.uniform(*dim.get_boundaries()))

            elif dim.get_base_set() == Dimension.C_BASE_SET_Z:
                action.append(random.randint(*dim.get_boundaries()))

        return Action(p_action_space=action_space, p_values=action)
    

## -------------------------------------------------------------------------------------------------
    def init_plot(self, p_figure = None, p_plot_settings = None, p_window_title = None):
        self._system.init_plot( p_figure = p_figure, p_plot_settings= p_plot_settings, p_window_title = p_window_title )
 
 
## -------------------------------------------------------------------------------------------------
    def update_plot(self, **p_kwargs):
    #    super().update_plot(**p_kwargs)
       self._system.update_plot(**p_kwargs)<|MERGE_RESOLUTION|>--- conflicted
+++ resolved
@@ -63,27 +63,18 @@
 
 
 from time import sleep
-<<<<<<< HEAD
-=======
 from datetime import timedelta
 import random
->>>>>>> f7c0ddfd
 
 import numpy as np
 from matplotlib.figure import Figure
 
 
-<<<<<<< HEAD
-from mlpro.bf.mt import Range
-from mlpro.bf.streams.basics import Instance
-from mlpro.bf.various import ScientificObject, Persistent
-=======
 from mlpro.bf.various import Log, TStampType, ScientificObject, Persistent
 from mlpro.bf.ops import Mode, ScenarioBase
 from mlpro.bf.exceptions import *
 from mlpro.bf.events import Event, EventManager
 from mlpro.bf.mt import *
->>>>>>> f7c0ddfd
 from mlpro.bf.data import *
 from mlpro.bf.plot import Plottable, PlotSettings
 from mlpro.bf.math import *
