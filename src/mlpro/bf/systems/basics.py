## -------------------------------------------------------------------------------------------------
## -- Project : MLPro - A Synoptic Framework for Standardized Machine Learning Tasks
## -- Package : mlpro.bf.systems
## -- Module  : basics.py
## -------------------------------------------------------------------------------------------------
## -- History :
## -- yyyy-mm-dd  Ver.      Auth.    Description
## -- 2022-11-29  1.0.0     DA       Creation 
## -- 2022-11-30  1.0.1     DA       Class System: corrections and deviating default implementations
## --                                for custom methods _compute_success(), _compute_broken()
## -- 2022-12-05  1.1.0     DA       New classes SystemBase, Sensor, Actuator, Controller
## -- 2022-12-09  1.2.0     DA       - Class Controller: new methods get_sensors(), get_actuators()
## --                                - Class System, method add_controller(): all components can now
## --                                  be addressed by their names
## -- 2023-01-14  1.3.0     SY/ML    New class TransferFunction
## -- 2023-01-15  1.3.1     SY       New class UnitConverter
## -- 2023-01-16  1.3.2     SY       Shift UnitConverter to bf.math
## -- 2023-01-18  1.3.3     SY       Debugging on TransferFunction
## -- 2023-01-24  1.3.4     SY       Quality Assurance on TransferFunction
## -- 2023-01-27  1.4.0     MRD      Integrate MuJoCo as an optional state transition
## -- 2023-02-04  1.5.0     DA       United classes SystemBase, System to new class System
## -- 2023-02-13  1.5.1     MRD      Simplify State Space and Action Space generation
## -- 2023-02-20  1.6.0     DA       Class System: new parent class LoadSave to enable persistence
## -- 2023-02-23  1.6.1     MRD      Add the posibility to customize the action between MLPro and MuJoCo
## -- 2023-03-04  1.7.0     DA       Class System: redefinition of methods load(), _save(), init_plot(),
## --                                update_plot()
## -- 2023-03-07  1.7.1     SY       Remove TransferFunction from bf.systems
## -- 2023-03-07  1.7.2     DA       Bugfix in method System._save()
## -- 2023-03-08  1.7.3     MRD      Auto rename System, set latency from MuJoCo xml file
## -- 2023-03-27  1.8.0     DA       Class System: refactoring of persistence
## -- 2023-04-04  1.9.0     LSB      Class State inherits form Instance
## -- 2023-04-04  1.9.1     LSB      Class State: New method Copy()
## -- 2023-04-05  1.9.2     LSB      Refactor: Copy method of State, copying all the attributes
## -- 2023-04-11  1.9.3     MRD      Add custom reset functionality for MuJoCo
## -- 2023-04-19  1.10.1    LSB      Mew DemoScenario class for system demonstration
## -- 2023-04-20  1.10.2    LSB      Refactoring State-Instance inheritence
## -- 2023-05-03  1.11.0    LSB      Enhancing System Class for task and workflow architecture 
## -- 2023-05-03  1.11.1    LSB      Bug Fix: Visualization for DemoScenario
## -- 2023-05-05  1.12.0    LSB      New Class SystemShared
## -- 2023-05-13  1.13.0    LSB      New parameter p_t_step in simulate reaction method
## -- 2023-05-31  1.13.1    LSB      Updated the copy method of state, for copying the ID
## -- 2023-05-31  1.13.2    LSB      Refactored the t_step handling, to avoid unncessary execution of try block
## -- 2023-05-31  1.13.3    LSB      Removing obsolete env attribute from function
## -- 2023-06-06  1.14.0    LSB      New functions to fetch the functions of a system
## -- 2023-05-01  2.0.0     LSB      New class MultiSystem
## -- 2024-05-14  2.0.1     SY       Migration from MLPro to MLPro-Int-MuJoCo
## -- 2024-05-24  2.1.0     DA       Class State: removed parent class TStamp
## -- 2024-09-07  2.2.0     DA       - Class ActionElement: new property values
## --                                - Renamed Class Controller to SAGateway
## --                                - Renamed method System.add_controller to add_sagateway
## -- 2024-09-09  2.3.0     DA       Class Action: parent TSTamp replaced by Instance
## -- 2024-09-11  2.4.0     DA       - code review and documentation
## --                                - new method State.get_kwargs()
<<<<<<< HEAD
## -- 2024-10-06  2.5.0     DA       New property attribute State.value
## -------------------------------------------------------------------------------------------------

"""
Ver. 2.5.0 (2024-10-06)
=======
## -- 2024-12-11  2.5.0     DA       New method DemoScenario.init_plot()
## -------------------------------------------------------------------------------------------------

"""
Ver. 2.5.0 (2024-12-11)
>>>>>>> b447e698

This module provides models and templates for state based systems.
"""


from time import sleep

import numpy as np

from mlpro.bf.mt import Range
from mlpro.bf.streams.basics import Instance
from mlpro.bf.various import ScientificObject, Persistent
from mlpro.bf.data import *
from mlpro.bf.plot import Plottable, PlotSettings
from matplotlib.figure import Figure
from mlpro.bf.ops import Mode, ScenarioBase
from mlpro.bf.math import *
from mlpro.bf.mt import *




## -------------------------------------------------------------------------------------------------
## -------------------------------------------------------------------------------------------------
class State(Instance, Element):
    """
    State of a system as an element of a given state space. Additionally, the state can be
    labeled with various properties.

    Parameters
    ----------
    p_state_space : MSpace
        State space of the related system.
    p_initial : bool
        This optional flag signals that the state is the first one after a reset. Default=False.
    p_terminal : bool
        This optional flag labels the state as a terminal state. Default=False.
    p_success : bool
        This optional flag labels the state as an objective state. Default=False.
    p_broken : bool
        This optional flag labels the state as a final error state. Default=False.
    p_timeout : bool
        This optional flag signals that the cycle limit of an episode has been reached. Default=False.
    p_kwargs : dict
        Further optional named parameters.
    """

## -------------------------------------------------------------------------------------------------
    def __init__(self,
                 p_state_space: MSpace,
                 p_initial: bool = False,
                 p_terminal: bool = False,
                 p_success: bool = False,
                 p_broken: bool = False,
                 p_timeout: bool = False,
                 **p_kwargs):

        Element.__init__(self, p_state_space)
        Instance.__init__(self, p_feature_data=self, **p_kwargs)
        self.set_initial(p_initial)
        self.set_terminal(p_terminal)
        self.set_success(p_success)
        self.set_broken(p_broken)
        self.set_timeout(p_timeout)


## -------------------------------------------------------------------------------------------------
    def get_initial(self) -> bool:
        return self._initial


## -------------------------------------------------------------------------------------------------
    def set_initial(self, p_initial: bool):
        self._initial = p_initial


## -------------------------------------------------------------------------------------------------
    def get_success(self) -> bool:
        return self._success


## -------------------------------------------------------------------------------------------------
    def set_success(self, p_success: bool):
        self._success = p_success


## -------------------------------------------------------------------------------------------------
    def get_broken(self) -> bool:
        return self._broken


## -------------------------------------------------------------------------------------------------
    def set_broken(self, p_broken: bool):
        self._broken = p_broken
        if p_broken:
            self.set_terminal(True)


## -------------------------------------------------------------------------------------------------
    def get_timeout(self) -> bool:
        return self._timeout


## -------------------------------------------------------------------------------------------------
    def set_timeout(self, p_timeout: bool):
        self._timeout = p_timeout
        if p_timeout:
            self.set_terminal(True)


## -------------------------------------------------------------------------------------------------
    def get_terminal(self) -> bool:
        return self._terminal


## -------------------------------------------------------------------------------------------------
    def set_terminal(self, p_terminal: bool):
        self._terminal = p_terminal


## -------------------------------------------------------------------------------------------------
    def get_feature_data(self) -> Element:
        return self
    

## -------------------------------------------------------------------------------------------------
    def set_feature_data(self, p_feature_data: Element):
        self.set_values(p_feature_data.get_values())


## -------------------------------------------------------------------------------------------------
    def get_kwargs(self):
        return self._get_kwargs()
    

## -------------------------------------------------------------------------------------------------
    def copy(self):
        """
        Returns a copy of the state element

        Returns
        -------
        copied_state: State
            The copy of original state object.
        """

        broken = self.get_broken()
        success = self.get_success()
        initial = self.get_initial()
        terminal = self.get_terminal()
        timeout = self.get_timeout()
        state_space = self.get_related_set()
        copied_state = self.__class__(p_state_space=state_space,
                                      p_broken= broken,
                                      p_success=success,
                                      p_initial=initial,
                                      p_terminal=terminal,
                                      p_timeout=timeout)
        copied_state.set_values(self.get_values())
        copied_state.set_tstamp(self.get_tstamp())
        try:
            copied_state.set_id(self.get_id())
        except:
            pass
        return copied_state


## -------------------------------------------------------------------------------------------------
    values = property( fget=Element.get_values, fset=Element.set_values)




## -------------------------------------------------------------------------------------------------
## -------------------------------------------------------------------------------------------------
class ActionElement (Element):
    """
    Single entry of an action. See class Action for further details.

    Parameters
    ----------
    p_action_space : Set
        Related action space.
    p_weight : float = 1.0
        Weight of action element. Default = 1.0.
    """

## -------------------------------------------------------------------------------------------------
    def __init__( self, 
                  p_action_space : Set, 
                  p_weight : float = 1.0 ):

        Element.__init__(self, p_action_space)
        self.set_weight(p_weight)


## -------------------------------------------------------------------------------------------------
    def get_weight(self):
        return self.weight


## -------------------------------------------------------------------------------------------------
    def set_weight(self, p_weight : float):
        self.weight = p_weight


## -------------------------------------------------------------------------------------------------
    values = property( fget=Element.get_values, fset=Element.set_values)


    


## -------------------------------------------------------------------------------------------------
## -------------------------------------------------------------------------------------------------
class Action(Instance, ElementList):
    """
    Objects of this class represent actions of (multi-)agents. Every element of the internal list is
    related to an agent, and its partial subsection. Action values for the first agent can be added 
    while object instantiation. Action values of further agents can be added by using method self.add_elem().

    Parameters
    ----------
    p_agent_id        
        Unique id of (first) agent to be added
    p_action_space : Set   
        Action space of (first) agent to be added
    p_values : np.ndarray          
        Action values of (first) agent to be added
    """

## -------------------------------------------------------------------------------------------------
    def __init__( self, 
                  p_agent_id = 0, 
                  p_action_space : Set = None, 
                  p_values: np.ndarray = None,
                  p_tstamp : TStampType = None ):

        ElementList.__init__(self)
        action_elem = None

        if ( p_action_space is not None ) and ( p_values is not None ):
            action_elem = ActionElement(p_action_space)
            action_elem.set_values(p_values)
            self.add_elem(p_agent_id, action_elem)

        Instance.__init__( self, p_feature_data=action_elem, p_tstamp = p_tstamp )


## -------------------------------------------------------------------------------------------------
    def get_agent_ids(self):
        return self.get_elem_ids()


## -------------------------------------------------------------------------------------------------
    def get_sorted_values(self) -> np.ndarray:
        # 1 Determine overall dimensionality of action vector
        num_dim = 0
        action_ids = []

        for elem in self._elem_list:
            num_dim = num_dim + elem.get_related_set().get_num_dim()
            action_ids.extend(elem.get_related_set().get_dim_ids())

        # 2 Transfer action values
        action = np.zeros(num_dim)

        for elem in self._elem_list:
            for elem_action_id in elem.get_related_set().get_dim_ids():
                i = action_ids.index(elem_action_id)
                action[i] = elem.get_value(elem_action_id)

        # 3 Return sorted result array
        return action





## -------------------------------------------------------------------------------------------------
## -------------------------------------------------------------------------------------------------
class FctSTrans (Log):
    """
    Template class for state transition functions.

    Parameters
    ----------
    p_logging 
        Log level (see class Log for more details). Default = Log.C_LOG_ALL.
    """

    C_TYPE = 'Fct STrans'

## -------------------------------------------------------------------------------------------------
    def __init__(self, p_logging=Log.C_LOG_ALL ):
        Log.__init__( self, p_logging=p_logging ) 


## -------------------------------------------------------------------------------------------------
    def simulate_reaction(self, p_state: State, p_action: Action, p_t_step : timedelta = None) -> State:
        """
        Simulates a state transition based on a state and action. Custom method _simulate_reaction()
        is called.

        Parameters
        ----------
        p_state : State
            System state.
        p_action : Action
            Action to be processed.

        Returns
        -------
        new_state : State
            Result state after state transition.
        """

        self.log(Log.C_LOG_TYPE_I, 'Start simulating a state transition...')
        # Check if the p_t_step is to be ignored
        if p_t_step is not None:
            try:
                return self._simulate_reaction( p_state = p_state, p_action = p_action, p_t_step = p_t_step )
            except TypeError:
                return self._simulate_reaction(p_state=p_state, p_action=p_action)
        else:
            return self._simulate_reaction(p_state=p_state, p_action=p_action)


## -------------------------------------------------------------------------------------------------
    def _simulate_reaction(self, p_state: State, p_action: Action, p_t_step: timedelta = None) -> State:
        """
        Custom method for a simulated state transition. See method simulate_reaction() for further
        details.
        """

        raise NotImplementedError





## -------------------------------------------------------------------------------------------------
## -------------------------------------------------------------------------------------------------
class FctSuccess (Log):
    """
    Template class for functions that determine whether or not a state is a success state. 

    Parameters
    ----------
    p_logging 
        Log level (see class Log for more details). Default = Log.C_LOG_ALL.
    """

    C_TYPE = 'Fct Success'

## -------------------------------------------------------------------------------------------------
    def __init__(self, p_logging=Log.C_LOG_ALL ):
        Log.__init__( self, p_logging=p_logging )


## -------------------------------------------------------------------------------------------------
    def compute_success(self, p_state: State) -> bool:
        """
        Assesses the given state regarding success criteria. Custom method _compute_success() is called.

        Parameters
        ----------
        p_state : State
            System state.

        Returns
        -------
        success : bool
            True, if given state is a success state. False otherwise.
        """

        self.log(Log.C_LOG_TYPE_I, 'Assessment for success...')
        return self._compute_success( p_state = p_state )


## -------------------------------------------------------------------------------------------------
    def _compute_success(self, p_state: State) -> bool:
        """
        Custom method for assessment for success. See method compute_success() for further details.
        """

        raise NotImplementedError





## -------------------------------------------------------------------------------------------------
## -------------------------------------------------------------------------------------------------
class FctBroken (Log):
    """
    Template class for functions that determine whether or not a state is a broken state. 

    Parameters
    ----------
    p_logging 
        Log level (see class Log for more details). Default = Log.C_LOG_ALL.
    """

    C_TYPE = 'Fct Broken'

## -------------------------------------------------------------------------------------------------
    def __init__(self, p_logging=Log.C_LOG_ALL ):
        Log.__init__( self, p_logging=p_logging )


## -------------------------------------------------------------------------------------------------
    def compute_broken(self, p_state: State) -> bool:
        """
        Assesses the given state regarding breakdown criteria. Custom method _compute_success() is called.

        Parameters
        ----------
        p_state : State
            System state.

        Returns
        -------
        broken : bool
            True, if given state is a breakdown state. False otherwise.
        """

        self.log(Log.C_LOG_TYPE_I, 'Assessment for breakdown...')
        return self._compute_broken( p_state = p_state )


## -------------------------------------------------------------------------------------------------
    def _compute_broken(self, p_state: State) -> bool:
        """
        Custom method for assessment for breakdown. See method compute_broken() for further details.
        """

        raise NotImplementedError





## -------------------------------------------------------------------------------------------------
## -------------------------------------------------------------------------------------------------
class Sensor (Dimension):
    """
    Template for a sensor.
    """
    
    C_TYPE      = 'Sensor'





## -------------------------------------------------------------------------------------------------
## -------------------------------------------------------------------------------------------------
class Actuator (Dimension):
    """
    Template for an actuator.
    """
    
    C_TYPE      = 'Actuator'





## -------------------------------------------------------------------------------------------------
## -------------------------------------------------------------------------------------------------
class SAGateway (EventManager):
    """
    Template for a gateway implementation that enables access to sensors and actuators.

    Parameters
    ----------
    p_id
        Unique id of the gateway.
    p_name : str
        Optional name of the gateway.
    p_logging 
        Log level (see class Log for more details). Default = Log.C_LOG_ALL.
    p_kwargs : dict
        Further keyword arguments specific to the gateway.

    Attributes
    ----------
    C_EVENT_COMM_ERROR
        Event that is raised on a communication error
    """

    C_TYPE              = 'SAGateway'
    C_EVENT_COMM_ERROR  = 'COMM_ERROR'

## -------------------------------------------------------------------------------------------------
    def __init__(self, p_id, p_name:str = '', p_logging : bool = Log.C_LOG_ALL, **p_kwargs):
        self._id        = p_id
        self._name      = p_name
        self._kwargs    = p_kwargs.copy()

        if self._name != '':
            self.C_NAME = self.C_NAME + ' ' + self._name

        self._sensors   = Set()
        self._actuators = Set()

        EventManager.__init__(self, p_logging=p_logging)


## -------------------------------------------------------------------------------------------------
    def reset(self) -> bool:
        """
        Resets the gateway by calling custom method _reset().

        Returns
        -------
        result : bool
            True, if successful. False otherwise. Additionally event C_EVENT_COMM_ERROR is raised.
        """

        self.log(Log.C_LOG_TYPE_I, 'Reset started')
        if not self._reset():
            self.log(Log.C_LOG_TYPE_E, 'Reset failed')
            self._raise_event(self.C_EVENT_COMM_ERROR, Event(p_raising_object=self))
            return False
        else:
            self.log(Log.C_LOG_TYPE_I, 'Reset finished successfully')
            return True
        

## -------------------------------------------------------------------------------------------------
    def _reset(self) -> bool:
        """
        Custom reset method.

        Returns
        -------
        result : bool
            True, if successful. False otherwise. 
        """
        raise NotImplementedError


## -------------------------------------------------------------------------------------------------
    def add_sensor(self, p_sensor : Sensor):
        """
        Adds a sensor to the gateway.

        Parameters
        ----------
        p_sensor : Sensor
            Sensor object to be added.
        """

        self._sensors.add_dim(p_dim=p_sensor)

    
## -------------------------------------------------------------------------------------------------
    def get_sensors(self) -> Set:
        """
        Returns the internal set of sensors.

        Returns
        -------
        sensors : Set
            Set of sensors.
        """

        return self._sensors


## -------------------------------------------------------------------------------------------------
    def get_sensor(self, p_id) -> Sensor:
        """
        Returns a sensor.
        """

        return self._sensors.get_dim(p_id=p_id)


## -------------------------------------------------------------------------------------------------
    def get_sensor_value(self, p_id):
        """
        Deternines the value of a sensor by calling custom method _get_sensor_value().

        Parameters
        ----------
        p_id
            Id of the sensor.

        Returns
        -------
        value
            Current value of the sensor or None on a communication error. In that case, event 
            C_EVENT_COMM_ERROR is raised additionally.
        """

        sensor_name = self._sensors.get_dim(p_id).get_name()
        self.log(Log.C_LOG_TYPE_I, 'Getting value of sensor "' + sensor_name + '"...')
        sensor_value = self._get_sensor_value(p_id)

        if sensor_value is None:
            self.log(Log.C_LOG_TYPE_E, 'Value of sensor "' + sensor_name + '" could not be determined')
            self._raise_event( p_event_id=self.C_EVENT_COMM_ERROR, p_event_object=Event(p_raising_object=self, p_sensor_id=p_id) )
            return None
        else:
            self.log(Log.C_LOG_TYPE_I, 'Value of sensor "' + sensor_name + '" = ' + str(sensor_value))
            return sensor_value


## -------------------------------------------------------------------------------------------------
    def _get_sensor_value(self, p_id):
        """
        Custom method to get a sensor value. See method get_sensor_value() for further details.

        Parameters
        ----------
        p_id
            Id of the sensor.

        Returns
        -------
        value
            Current value of the sensor or None on a communication error.
        """

        raise NotImplementedError


## -------------------------------------------------------------------------------------------------
    def add_actuator(self, p_actuator : Actuator):
        """
        Adds an actuator to the gateway.

        Parameters
        ----------
        p_actuator : Actuator
            Actuator object to be added.
        """

        self._actuators.add_dim(p_dim=p_actuator)


## -------------------------------------------------------------------------------------------------
    def get_actuators(self) -> Set:
        """
        Returns the internal set of actuators.

        Returns
        -------
        actuators : Set
            Set of actuators.
        """

        return self._actuators


## -------------------------------------------------------------------------------------------------
    def get_actuator(self, p_id) -> Actuator:
        """
        Returns an actuator.
        """

        return self._actuators.get_dim(p_id=p_id)


## -------------------------------------------------------------------------------------------------
    def set_actuator_value(self, p_id, p_value) -> bool:
        """
        Sets the value of an actuator by calling custom method _set_actuatur_value().

        Parameters
        ----------
        p_id
            Id of the actuator.
        p_value
            New actuator value.

        Returns
        -------
        successful : bool
            True, if successful. False otherwise. In that case, event C_EVENT_COMM_ERROR is raised
            additionally.
        """

        actuator_name = self._actuators.get_dim(p_id).get_name()
        self.log(Log.C_LOG_TYPE_I, 'Setting new value of actuator "' + actuator_name + '"...')
        successful = self._set_actuator_value(p_id=p_id, p_value=p_value)

        if not successful:
            self.log(Log.C_LOG_TYPE_E, 'Value of actuator "' + actuator_name + '" could not be set')
            self._raise_event(p_event_id=self.C_EVENT_COMM_ERROR, p_event_object=Event(p_raising_object=self, p_actuator_id=p_id))
            return False
        else:
            self.log(Log.C_LOG_TYPE_I, 'Value of actuator "' + actuator_name + '" set to ' + str(p_value))
            return True


## -------------------------------------------------------------------------------------------------
    def _set_actuator_value(self, p_id, p_value) -> bool:
        """
        Custom method to set an actuator value. See method set_sensor_value() for further details.

        Parameters
        ----------
        p_id
            Id of the actuator.
        p_value
            New actuator value.

        Returns
        -------
        successful : bool
            True, if successful. False otherwise.
        """

        raise NotImplementedError





## -------------------------------------------------------------------------------------------------
## -------------------------------------------------------------------------------------------------
class SystemShared(Shared):
    """
    A specialised shared object for managing IPC between MultiSystems.

    :TODO: Entry Systems to be handled yet, that get action from outside.

    Parameters
    ----------
    p_range
        The multiprocessing range for the specific process. Default is None.


    Attributes
    ----------
    _spaces
        Spaces of all the systems registered in the Shared Object.

    _states
        States of all the systems registered in the Shared Object.

    _actions
        Corresponding Actions for all the systems.

    _action_dimensions
        All the dimensions present in the Shared Object.

    _mappings
        Mapping configurations for system to action mapping.

    """

    C_NAME = 'System Shared'

## -------------------------------------------------------------------------------------------------
    def __init__(self,
                 p_range: int = Range.C_RANGE_NONE):


        Shared.__init__(self,
                        p_range=p_range)

        self._spaces: dict = {}
        self._states: dict = {}
        self._actions: dict = {}
        # self._action_dimensions: set = set()

        # Mappings in the form 'dim : [(output_sys, out_dim), ]'
        self._mappings = {}


## -------------------------------------------------------------------------------------------------
    def reset(self, p_seed: int = None):
        """
        Resets the shared object.

        Parameters
        ----------
        p_seed : int
            Seed for reproducibility.
        """

        #  TODO: How do you reset systems in a multiprocess, through the shared object or the workflow itself?
        # TODO: Maybe try to raise an event in the shared object for resetting the system.
        #  But events are not yet supported in the multiprocessing.

        self._states.clear()
        self._actions.clear()

        for system in self._spaces.keys():
            self._states[system] = State(p_state_space=self._spaces[system][0])
            self._actions[system] = np.zeros(len(self._spaces[system][1].get_dims()))


## -------------------------------------------------------------------------------------------------
    def update_state(self, p_sys_id, p_state: State) -> bool:
        """
        Updates the states in the Shared Object.

        Parameters
        ----------
            p_state : State
                The id of the system, for which action is to be fetched.

        Returns
        -------
            bool
        """
        # 1. Add the system state to the shared object for further access
        self._states[p_sys_id] = p_state.copy()

        # 2. Also forward the state values to corresponding mapped dimensions
        self._map_values(p_state=self._states[p_sys_id])


## -------------------------------------------------------------------------------------------------
    def _map_values(self, p_state: State = None, p_action:Action = None):
        """
        Updates the action values based on a new state, in a MultiSystem Context.

        Parameters
        ----------
        p_sys_id
            Id of the system from which the state is received.

        p_state : State
            The State of the system which affects the action.

        """

        # 1. Check is the state is to be mapped?
        if p_state is not None:

            # 1.1 Extract the values of state for each dimension
            for id in p_state.get_dim_ids():
                value = p_state.get_value(id)

                # 1.2 Extract mappings for each of the dimension
                for output_sys, output_dim_type, output_dim in self._map(p_input_dim=id):
                    # Update the values if the receiver dimension is a State
                    if output_dim_type == 'S':
                        self._states[output_sys].set_value(p_dim_id=output_dim, p_value=value)
                    # Update the values if the receiver dimension is an Action
                    if output_dim_type == 'A':
                        action_space = self._spaces[output_sys][1]
                        self._actions[output_sys][action_space.get_dim_ids().index(output_dim)] = value

        # TODO: Check how to get the action dimensions from the action object

        # 2. Check if action is to be mapped?
        if p_action is not None:
            elem_ids = p_action.get_elem_ids()
            action_dims = []
            action_values = []

            # 1.1 Extract the ids and values of action for each element
            for elem_id in elem_ids:
                action_dims.extend(p_action.get_elem(elem_id).get_related_set().get_dim_ids())
                action_values.extend(p_action.get_elem(elem_id).get_values())

            # 1.2 Iterate over the dimensions
            for i,id in enumerate(action_dims):
                value = action_values[i]

                # 1.3 Extract mappings for each dimension
                for output_sys, output_dim_type, output_dim in self._map(p_input_dim=id):

                    # Update the values if receiver dim is a State
                    if output_dim_type == 'S':
                        self._states[output_sys].set_value(p_dim_id=output_dim, p_value=value)
                    # Update the values if the receiver is an Action
                    if output_dim_type == 'A':
                        action_space = self._spaces[output_sys][1]
                        self._actions[output_sys][action_space.get_dim_ids().index(output_dim)] = value


## -------------------------------------------------------------------------------------------------
    def get_actions(self):

        return self._actions


## -------------------------------------------------------------------------------------------------
    def get_action(self, p_sys_id) -> Action:
        """
        Fetches the corresponding action for a particular system.

        Parameters
        ----------
        p_sys_id
            The id of the system, for which action is to be fetched.

        Returns
        -------
        action : Action
            The corresponding action for the system.
        """

        action = Action(p_action_space=self._spaces[p_sys_id][1], p_values=self._actions[p_sys_id])
        return action


## -------------------------------------------------------------------------------------------------
    def get_states(self):
        """
        Fetch the states of all the internal systems

        Returns
        -------
        states: dict
            Returns the state of each of the system registered on the shared object.
        """

        return self._states


## -------------------------------------------------------------------------------------------------
    def get_state(self, p_sys_id) -> State:
        """
        Fetches the state of a particular system from the Shared Object.

        Parameters
        ----------
        p_sys_id
            The id of the system, of which state is to be fetched.

        Returns
        -------
        state : State
            The corresponding state of the system.
        """

        state = self._states[p_sys_id].copy()

        return state


## -------------------------------------------------------------------------------------------------
    def _map(self, p_input_dim = None):
        """
        Maps a dimension to output dimension with info about output sys, output dim type and output dim.

        Parameters
        ----------
        p_sys_id
            Id of the system for which action is to be mapped into the mappings.

        p_state : State
            The State to be mapped into the 'states' dictionary.

        Returns
        -------
        mapping : (output_sys, output_dim_type, output_dim)
            A tuple of tuples of System id and dimension id mappings from State to Action respectively.
        """


        mappings = self._mappings[p_input_dim]

        return mappings


## -------------------------------------------------------------------------------------------------
    def register_system(self,
                        p_sys_id = None,
                        p_state_space : MSpace = None,
                        p_action_space : MSpace = None,
                        p_mappings = None):
        """
        Registers the system in the Shared Object and sets up the dimension to dimension mapping.

        Parameters
        ----------
        p_system : System
            The system to be registered.

        p_mappings :
            Mappings corresponding the system in the form:
            ( (ip dim_type, op dim_type), (input_sys_id, input_dim_id) , (op_sys_id, op_dimension_id) )


        Returns
        -------

        """
        try:

            system_id = p_sys_id
            state_space = p_state_space
            action_space = p_action_space

            # :TODO: Also check if the system is already registered and raise error
            # Register the state and action spaces of the system
            self._spaces[system_id] = (state_space.copy(p_new_dim_ids=False), action_space.copy(p_new_dim_ids=False))
            # Create an initial dummy state of the system in the shared object
            self._states[system_id] = State(self._spaces[system_id][0])

            # Not needed
            # self._action_dimensions.update(*action_space.get_dim_ids())

            # Create dummy zero actions for the system in Shared object
            self._actions[system_id] = np.zeros(len(action_space.get_dim_ids()))

            # If no mappings to be taken care of, Return
            if p_mappings is None:
                return

            # Setup mappings in the shared object
            for (in_dim_type, output_dim_type), (input_sys_id, input_dim), (output_sys_id, output_dim) in p_mappings:

                if input_dim not in self._mappings.keys():
                    self._mappings[input_dim] = []

                self._mappings[input_dim].append((output_sys_id, output_dim_type, output_dim))

            return

        except:

            raise Error("Registration of the system failed. Possible reason maybe false provision of mappings")

        
        


## -------------------------------------------------------------------------------------------------
## -------------------------------------------------------------------------------------------------
class System (FctSTrans, FctSuccess, FctBroken, Task, Mode, Plottable, Persistent, ScientificObject):
    """
    Base class for state based systems.

    Parameters
    ----------
    p_id
        Optional external id
    p_name : str
        Optional name of the task. Default is None.
    p_range_max : int
        Maximum range of asynchonicity. See class Range. Default is Range.C_RANGE_THREAD.
    p_autorun : int
        On value C_AUTORUN_RUN method run() is called imediately during instantiation.
        On vaule C_AUTORUN_LOOP method run_loop() is called.
        Value C_AUTORUN_NONE (default) causes an object instantiation without starting further
        actions.    
    p_class_shared = None
        Optional class for a shared object (class Shared or a child class of Shared)
    p_mode = Mode.C_MODE_SIM
        Mode of the system. Possible values are Mode.C_MODE_SIM(default) or Mode.C_MODE_REAL.
    p_latency : timedelta = None
        Optional latency of the system. If not provided, the internal value of constant C_LATENCY 
        is used by default.
    p_t_step : timedelta = None
        ...
    p_fct_strans : FctSTrans
        Optional external function for state transition. 
    p_fct_success : FctSuccess
        Optional external function for state evaluation 'success'.
    p_fct_broken : FctBroken
        Optional external function for state evaluation 'broken'.
    p_mujoco_file
        Path to XML file for MuJoCo model.
    p_frame_skip : int
        MuJoCo only: frame to be skipped every step. Default = 1.
    p_state_mapping = None
        MuJoCo only: state mapping if the MLPro state and MuJoCo state have different naming.
    p_action_mapping = None
        MuJoCo only: action mapping if the MLPro action and MuJoCo action have different naming.
    p_use_radian : bool
        MuJoCo only: use radian if the action and the state based on radian unit. Default = True.
    p_camera_conf : tuple
        MuJoCo only: default camera configuration on MuJoCo Simulation (xyz position, elevation, distance).
    p_visualize : bool
        Boolean switch for env/agent visualisation. Default = False.
    p_logging 
        Log level (see class Log for more details). Default = Log.C_LOG_ALL.

    Attributes
    ----------
    _latency : timedelta
        Latency of the system.
    _state : State
        Current state of system.
    _prev_state : State
        Previous state of system.
    _last_action : Action
        Last action.
    _fct_strans : FctSTrans
        Internal state transition function.
    _fct_success : FctSuccess
        Internal function for state evaluation 'success'.
    _fct_broken : FctBroken
        Internal function for state evaluation 'broken'.
    """

    C_TYPE          = 'System'

    C_LATENCY       = timedelta(0, 1, 0)  # Default latency 1s

    C_PLOT_ACTIVE   = True

## -------------------------------------------------------------------------------------------------
    def __init__( self,
                  p_id = None,
                  p_name : str =None,
                  p_range_max : int = Async.C_RANGE_NONE,
                  p_autorun = Task.C_AUTORUN_NONE,
                  p_class_shared = None,
                  p_mode = Mode.C_MODE_SIM,
                  p_latency : timedelta = None,
                  p_t_step : timedelta = None,
                  p_fct_strans : FctSTrans = None,
                  p_fct_success : FctSuccess = None,
                  p_fct_broken : FctBroken = None,
                  p_mujoco_file = None,
                  p_frame_skip : int = 1,
                  p_state_mapping = None,
                  p_action_mapping = None,
                  p_camera_conf : tuple = (None, None, None),
                  p_visualize : bool = False,
                  p_logging = Log.C_LOG_ALL,
                  **p_kwargs ):

        self._fct_strans            = p_fct_strans
        self._fct_success           = p_fct_success
        self._fct_broken            = p_fct_broken
        self._mujoco_handler        = None
        self._state_space : MSpace  = None
        self._action_space : MSpace = None
        self._state                 = None
        self._prev_state            = None
        self._last_action           = None
        self._gateways              = []
        self._mapping_actions       = {}
        self._mapping_states        = {}
        self._t_step                = p_t_step

        if p_mujoco_file is not None:
            try:
                from mlpro_int_mujoco.wrappers import MujocoHandler
            except:
                raise ImplementationError('MLPro-Int-MuJoCo package is missing! Please refer to https://mlpro-int-mujoco.readthedocs.io/en/latest/')

            if p_name is not None:
                self.C_NAME = p_name
            else:
                self.C_NAME = p_mujoco_file.split("/")[-1][:p_mujoco_file.split("/")[-1].find(".")]

            self._mujoco_file    = p_mujoco_file
            self._frame_skip     = p_frame_skip
            self._state_mapping  = p_state_mapping
            self._action_mapping = p_action_mapping
            self._camera_conf    = p_camera_conf

            self._mujoco_handler = MujocoHandler(
                                        p_mujoco_file=self._mujoco_file,
                                        p_frame_skip=self._frame_skip,
                                        p_state_mapping=self._state_mapping,
                                        p_action_mapping=self._action_mapping,
                                        p_camera_conf=self._camera_conf,
                                        p_visualize=p_visualize,
                                        p_logging=p_logging)

            self._state_space, self._action_space = self._mujoco_handler.setup_spaces()
            # Get Latency
            mujoco_latency = self._mujoco_handler.get_latency()

            if mujoco_latency is not None:
                self.set_latency(timedelta(0,mujoco_latency,0))
            else:
                if p_latency is not None:
                    self.set_latency(p_latency)
                else:
                    raise ImplementationError('Please provide p_latency or set the timestep on the MuJoCo xml file!')
        else:
            self._mujoco_file = None
            self._state_space, self._action_space = self.setup_spaces()
            self.set_latency(p_latency)

        FctSTrans.__init__(self, p_logging=p_logging)
        FctSuccess.__init__(self, p_logging=p_logging)
        FctBroken.__init__(self, p_logging=p_logging)
        Mode.__init__(self, p_mode=p_mode, p_logging=p_logging)
        Plottable.__init__(self, p_visualize=p_visualize)
        Persistent.__init__(self, p_id=p_id, p_logging=p_logging)


        Task.__init__(self,
                        p_id=p_id,
                        p_name =p_name,
                        p_range_max = p_range_max,
                        p_autorun = p_autorun,
                        p_class_shared=p_class_shared,
                        p_visualize=p_visualize,
                        p_logging=p_logging,
                        **p_kwargs)

        self._registered_on_so = False


## -------------------------------------------------------------------------------------------------
    @staticmethod
    def setup_spaces():
        """
        Static template method to set up and return state and action space of environment.
        
        Returns
        -------
        state_space : MSpace
            State space object
        action_space : MSpace
            Action space object

        """

        return None, None


## -------------------------------------------------------------------------------------------------
    def _reduce_state(self, p_state:dict, p_path:str, p_os_sep:str, p_filename_stub:str):
        """
        An embedded MuJoCo system can not be pickled and needs to be removed from the pickle stream.
        """

        p_state['_mujoco_handler'] = None


## -------------------------------------------------------------------------------------------------
    def _complete_state(self, p_path:str, p_os_sep:str, p_filename_stub:str):

        if self._mujoco_file is None: return

        try:
            from mlpro_int_mujoco.wrappers import MujocoHandler
        except:
            raise ImplementationError('MLPro-Int-MuJoCo package is missing! Please refer to https://mlpro-int-mujoco.readthedocs.io/en/latest/')


        self._mujoco_handler = MujocoHandler( p_mujoco_file=self._mujoco_file,
                                              p_frame_skip=self._frame_skip,
                                              p_state_mapping=self._state_mapping,
                                              p_action_mapping=self._action_mapping,
                                              p_camera_conf=self._camera_conf,
                                              p_visualize=self.get_visualization(),
                                              p_logging=self.get_log_level() )

        self._mujoco_handler._system_state_space  = self.get_state_space()
        self._mujoco_handler._system_action_space = self.get_action_space()


## -------------------------------------------------------------------------------------------------
    def switch_logging(self, p_logging):
        Log.switch_logging(self, p_logging)
        if self._fct_strans is not None:
            self._fct_strans.switch_logging(p_logging)
        if self._fct_success is not None:
            self._fct_success.switch_logging(p_logging)
        if self._fct_broken is not None:
            self._fct_broken.switch_logging(p_logging)


## -------------------------------------------------------------------------------------------------
    def get_latency(self) -> timedelta:
        """
        Returns latency of the system.
        """

        return self._latency


## -------------------------------------------------------------------------------------------------
    def set_latency(self, p_latency: timedelta = None) -> None:
        """
        Sets latency of the system. If p_latency is None latency will be reset to internal value of 
        attribute C_LATENCY.

        Parameters
        ----------
        p_latency : timedelta
            New latency value 
        """

        if p_latency is None:
            self._latency = self.C_LATENCY
        else:
            self._latency = p_latency


## -------------------------------------------------------------------------------------------------
    def get_state_space(self) -> MSpace:
        return self._state_space


## -------------------------------------------------------------------------------------------------
    def get_action_space(self) -> MSpace:
        return self._action_space


## -------------------------------------------------------------------------------------------------
    def get_fct_strans(self):
        """
        Returns the state transition function of the system, if exists, otherwise, the system itself.

        Returns
        -------
        fct_strans: FctSTrans
            State transition function of the system, if exists. Otherwise, system itself.

        """
        if self._fct_strans is not None:
            return self._fct_strans
        else:
            return self


## -------------------------------------------------------------------------------------------------
    def get_fct_broken(self):
        """
        Returns the broken computation function of the system, if exists, otherwise, the system itself.

        Returns
        -------
        fct_broken: FctBroken
            Broken computation function of the system, if exists. Otherwise, system itself.

        """
        if self._fct_broken is not None:
            return self._fct_broken
        else:
            return self


## -------------------------------------------------------------------------------------------------
    def get_fct_success(self):
        """
        Returns the Success computation function of the system, if exists, otherwise, the system itself.

        Returns
        -------
        fct_success: FctSuccess
            Success computation function of the system, if exists. Otherwise, system itself.

        """
        if self._fct_success is not None:
            return self._fct_success
        else:
            return self


## -------------------------------------------------------------------------------------------------
    def set_random_seed(self, p_seed=None):
        """
        Resets the internal random generator using the given seed.

        Parameters
        ----------
        p_seed : int
            Seed parameter for an internal random generator
        """

        random.seed(p_seed)


## -------------------------------------------------------------------------------------------------
    def reset(self, p_seed=None) -> None:
        """
        Resets the system to an initial state. If MuJoCo is not used, the custom method _reset() is
        called.

        Parameters
        ----------
        p_seed : int
            Seed parameter for an internal random generator
        """

        self.log(self.C_LOG_TYPE_I, 'Reset')
        self._num_cycles = 0

        # Put Mujoco here
        if self._mujoco_handler is not None:
            try:
                self._reset(p_seed)
            except NotImplementedError:
                ob = self._mujoco_handler._reset_simulation()
                self._state = State(self.get_state_space())
                self._state.set_values(ob)

        else:
            self._reset(p_seed)


        if self._state is not None:
            self._state.set_initial(True)

        if self.get_mode() == Mode.C_MODE_REAL:
            for con in self._gateways: con.reset()
            self._import_state()


## -------------------------------------------------------------------------------------------------
    def _reset(self, p_seed=None) -> None:
        """
        Custom method to reset the system to an initial/defined state. Use method _set_status() to
        set the state.

        Parameters
        ----------
        p_seed : int
            Seed parameter for an internal random generator
        """

        raise NotImplementedError


## -------------------------------------------------------------------------------------------------
    def add_gateway(self, p_gateway : SAGateway, p_mapping : list) -> bool:
        """
        Adds a sensor/actuator-gateway and a related mapping of states and actions to sensors and actuators.

        Parameters
        ----------
        p_gateway : SAGateway
            gateway object to be added.
        p_mapping : list
            A list of mapping tuples following the syntax ( [Type = 'S' or 'A'], [Name of state/action] [Name of sensor/actuator] )

        Returns
        -------
        successful : bool
            True, if gateway and related mapping was added successfully. False otherwise.
        """

        # 0 Preparation
        states      = self._state_space
        actions     = self._action_space
        sensors     = p_gateway.get_sensors()
        actuators   = p_gateway.get_actuators()
        mapping_int = []
        successful  = True
        self.log(Log.C_LOG_TYPE_I, 'Adding gateway "' + p_gateway.get_name() + '"...')


        # 1 Check/conversion of mapping entries
        for entry in p_mapping:
            if entry[0] == 'S':
                # 1.1 Check state and sensor
                try:
                    state_id = states.get_dim_by_name(entry[1]).get_id()
                except:
                    self.log(Log.C_LOG_TYPE_E, 'Invalid state component "' + entry[1] + '"')
                    successful = False

                try:
                    sensor_id = sensors.get_dim_by_name(entry[2]).get_id()
                except:
                    self.log(Log.C_LOG_TYPE_E, 'Invalid sensor "' + entry[2] + '"')
                    successful = False

                if successful:
                    mapping_int.append( ( entry[0], entry[1], entry[2], state_id, sensor_id ) )

            elif entry[0] == 'A':
                # 1.2 Check action and actuator
                try:
                    action_id = actions.get_dim_by_name(entry[1]).get_id()
                except:
                    self.log(Log.C_LOG_TYPE_E, 'Invalid action component "' + entry[1] + '"')
                    successful = False

                try:
                    actuator_id = actuators.get_dim_by_name(entry[2]).get_id()
                except:
                    self.log(Log.C_LOG_TYPE_E, 'Invalid sensor "' + entry[2] + '"')
                    successful = False

                if successful:
                    mapping_int.append( ( entry[0], entry[1], entry[2], action_id, actuator_id ) )

            else:
                raise ParamError('Type "' + entry[0] + '" not valid!')

        if not successful:
            self.log(Log.C_LOG_TYPE_E, 'SA-Gateway "' + p_gateway.get_name() + '" could not be added')
            return False


        # 2 Takeover of mapping entries and gateway
        for entry in mapping_int:
            if entry[0] == 'S':
                self._mapping_states[entry[3]] = ( p_gateway, entry[4] )
                self.log(Log.C_LOG_TYPE_I, 'State component "' + entry[1] + '" assigned to sensor "' + entry[2] +'"')
            else:
                self._mapping_actions[entry[3]] = ( p_gateway, entry[4] )
                self.log(Log.C_LOG_TYPE_I, 'Action component "' + entry[1] + '" assigned to actuator "' + entry[2] +'"')

        self._gateways.append(p_gateway)
        self.log(Log.C_LOG_TYPE_I, 'SA-Gateway "' + p_gateway.get_name() + '" added successfully')
        return True


## -------------------------------------------------------------------------------------------------
    def get_state(self) -> State:
        """
        Returns current state of the system.
        """

        return self._state


## -------------------------------------------------------------------------------------------------
    def _set_state(self, p_state: State):
        """
        Explicitly sets the current state of the system. Internal use only.
        """

        self._state = p_state


## -------------------------------------------------------------------------------------------------
    def get_so(self) -> SystemShared:

        return Task.get_so(self)


## -------------------------------------------------------------------------------------------------
    def _run(self, p_action:Action, p_t_step : timedelta = None):
        """
        Run method that runs the system as a task. It runs the process_action() method of the system with
        action as a parameter.

        Parameters
        ----------
        p_t_step : timedelta
            Time for which the system must be simulated.

        """

        action = self.get_so().get_action(p_sys_id = self.get_id())
        self.process_action(p_action=action, p_t_step = p_t_step)
        self.get_so().update_state(p_sys_id = self.get_id(), p_state = self.get_state())


## -------------------------------------------------------------------------------------------------
    def process_action(self, p_action: Action, p_t_step: timedelta = None) -> bool:
        """
        Processes a state transition based on the current state and a given action. The state
        transition itself is implemented in child classes in the custom method _process_action().

        Parameters
        ----------
        p_action : Action
            Action to be processed

        p_t_step : timedelta
            The timestep for which the system is to be simulated

        Returns
        -------
        success : bool
            True, if action processing was successfull. False otherwise.
        """

        self.log(self.C_LOG_TYPE_I, 'Start processing action')

        state = self.get_state()

        if p_t_step is None:
            t_step = self._t_step
        else:
            t_step = p_t_step

        # Check if the t_step shall be ignored, when None
        if t_step is not None:
            try:
                result = self._process_action(p_action, p_t_step = t_step)
            except TypeError:
                result = self._process_action(p_action)
        else:
            result = self._process_action(p_action)

        self._prev_state  = state
        self._last_action = p_action

        if result:
            self.log(self.C_LOG_TYPE_I, 'Action processing finished successfully')
            return True
        else:
            self.log(self.C_LOG_TYPE_E, 'Action processing failed')
            return False


## -------------------------------------------------------------------------------------------------
    def _process_action(self, p_action: Action, p_t_step : timedelta = None) -> bool:
        """
        Internal custom method for state transition with default implementation. To be redefined in 
        a child class on demand. See method process_action() for further details.
        """

        # 0 Intro
        for agent in p_action.get_elem_ids():
            self.log(self.C_LOG_TYPE_I, 'Actions of agent', agent, '=', p_action.get_elem(agent).get_values())

        # 1 State transition
        if self._mode == self.C_MODE_SIM:
            # 1.1 Simulated state transition
            # Check if the p_t_step shall be ignored
            if p_t_step is not None:
                try:
                    self._set_state(self.simulate_reaction(self.get_state(), p_action, p_t_step = p_t_step ))
                except TypeError:
                    self._set_state(self.simulate_reaction(self.get_state(), p_action))
            else:
                self._set_state(self.simulate_reaction(self.get_state(), p_action))

        elif self._mode == self.C_MODE_REAL:
            # 1.2 Real state transition

            # 1.2.1 Export action to executing system
            if not self._export_action(p_action):
                self.log(self.C_LOG_TYPE_E, 'Action export failed!')
                return False

            # 1.2.2 Wait for the defined latency
            latency = self.get_latency().total_seconds()
            self.log(Log.C_LOG_TYPE_I, 'Waiting the system latency time of', str(latency), 'seconds...')
            sleep(latency)

            # 1.2.3 Import state from executing system
            if not self._import_state():
                self.log(self.C_LOG_TYPE_E, 'State import failed!')
                return False

        # 2 State evaluation
        state = self.get_state()
        state.set_success(self.compute_success(state))
        state.set_broken(self.compute_broken(state))

        # 3 Outro
        return True


## -------------------------------------------------------------------------------------------------
    def simulate_reaction(self, p_state: State = None, p_action: Action = None, p_t_step:timedelta = None) -> State:
        """
        Simulates a state transition based on a state and an action. The simulation step itself is
        carried out either by an internal custom implementation in method _simulate_reaction() or
        by an embedded external function.

        Parameters
        ----------
        p_state : State
            Current state.
        p_action : Action
            Action.

        Returns
        -------
        State
            Subsequent state after transition
        """
        # 1. Check if there is an external simulation function provided to the System
        if self._fct_strans is not None:

            # 1.1 Check if there is a valid timestep, or if it shall be ignored?
            if p_t_step is not None:
                try:
                    return self._fct_strans.simulate_reaction(p_state, p_action, p_t_step)
                except TypeError:
                    return self._fct_strans.simulate_reaction(p_state, p_action)
            else:
                return self._fct_strans.simulate_reaction(p_state, p_action)

        # 2. Check if there's is Mujoco Handler
        elif self._mujoco_handler is not None:
            # Check if there is changing in action
            action = self.action_to_mujoco(p_action)
            self._mujoco_handler._step_simulation(action)

            # Delay because of the simulation
            sleep(self.get_latency().total_seconds())
            ob = self._mujoco_handler._get_obs()

            current_state = self.state_from_mujoco(ob)

            return current_state

        # 3. Or else execute the user defined reaction simulation
        else:
            # 3.1 Check if the p_t_step shall be ignored
            if p_t_step is not None:
                try:
                    return self._simulate_reaction(p_state, p_action, p_t_step)
                except TypeError:
                    return self._simulate_reaction(p_state, p_action)
            else:
                return self._simulate_reaction(p_state, p_action)


## -------------------------------------------------------------------------------------------------
    def _simulate_reaction(self, p_state: State, p_action: Action, p_step:timedelta = None) -> State:
        """
        Custom method for a simulated state transition. Implement this method if no external state
        transition function is used. See method simulate_reaction() for further
        details.
        """

        raise NotImplementedError('External FctSTrans object not provided. Please implement inner state transition here.')


## -------------------------------------------------------------------------------------------------
    def action_to_mujoco(self, p_mlpro_action):
        """
        Action conversion method from converting MLPro action to MuJoCo action.
        """
        action = p_mlpro_action.get_sorted_values()
        return self._action_to_mujoco(action)


## -------------------------------------------------------------------------------------------------
    def _action_to_mujoco(self, p_mlpro_action):
        """
        Custom method for to do transition between MuJoCo state and MLPro state. Implement this method
        if the MLPro state has different dimension from MuJoCo state.

        Parameters
        ----------
        p_mujoco_state : Numpy
            MLPro action.

        Returns
        -------
        Numpy
            Modified MLPro action
        """

        return p_mlpro_action


## -------------------------------------------------------------------------------------------------
    def state_from_mujoco(self, p_mujoco_state):
        """
        State conversion method from converting MuJoCo state to MLPro state.
        """

        mujoco_state = self._state_from_mujoco(p_mujoco_state)
        mlpro_state = State(self.get_state_space())
        mlpro_state.set_values(mujoco_state)
        return mlpro_state


## -------------------------------------------------------------------------------------------------
    def _state_from_mujoco(self, p_mujoco_state):
        """
        Custom method for to do transition between MuJoCo state and MLPro state. Implement this method
        if the MLPro state has different dimension from MuJoCo state.

        Parameters
        ----------
        p_mujoco_state : Numpy
            MuJoCo state.

        Returns
        -------
        Numpy
            Modified MuJoCo state
        """

        return p_mujoco_state


## -------------------------------------------------------------------------------------------------
    def _import_state(self) -> bool:

        # 1 Initialization
        new_state  = State( p_state_space=self._state_space )
        successful = True
        self.log(Log.C_LOG_TYPE_I, 'Start importing state...')

        # 2 Import of all related sensor values 
        for state_dim in self._state_space.get_dims():
            state_dim_id   = state_dim.get_id()
            state_dim_name = state_dim.get_name()

            try:
                mapping = self._mapping_states[state_dim_id]
            except:
                self.log(Log.C_LOG_TYPE_E, 'State component "' + state_dim_name + '" not assigned to a gateway/sensor')
                successful = False
            else:
                sensor_value = mapping[0].get_sensor_value( p_id = mapping[1] )

                if sensor_value is None:
                    successful = False
                else:
                    new_state.set_value(p_dim_id=state_dim_id, p_value = sensor_value )

        if not successful:
            return False

        # 3 Assessment of new state
        new_state.set_success( self.compute_success(new_state) )
        new_state.set_broken( self.compute_broken(new_state) )

        # 4 Set new state
        self._set_state(p_state=new_state)
        return True


## -------------------------------------------------------------------------------------------------
    def _export_action(self, p_action: Action) -> bool:

        # 1 Initialization
        successful = True
        self.log(Log.C_LOG_TYPE_I, 'Start exporting action...')

        # Export auf all related actuator values
        for agent_id in p_action.get_agent_ids():
            action_elem = p_action.get_elem(p_id=agent_id)

            for action_dim_id in action_elem.get_dim_ids():
                try:
                    mapping = self._mapping_actions[action_dim_id]
                except:
                    action_dim_name = action_elem.get_related_set().get_dim(action_dim_id).get_name()
                    self.log(Log.C_LOG_TYPE_E, 'Action component "' + action_dim_name + '" not assigned to a gateway/sensor')
                    successful = False
                else:
                    actuator_value = action_elem.get_value(p_dim_id=action_dim_id)
                    successful = successful and mapping[0].set_actuator_value(p_id=mapping[1], p_value=actuator_value)

        return successful


## -------------------------------------------------------------------------------------------------
    def compute_success(self, p_state: State) -> bool:
        """
        Assesses the given state whether it is a 'success' state. Assessment is carried out either by
        a custom implementation in method _compute_success() or by an embedded external function.

        Parameters
        ----------
        p_state : State
            State to be assessed.

        Returns
        -------
        success : bool
            True, if the given state is a 'success' state. False otherwise.
        """

        if self._fct_success is not None:
            return self._fct_success.compute_success(p_state)
        else:
            return FctSuccess.compute_success(self, p_state)


## -------------------------------------------------------------------------------------------------
    def _compute_success(self, p_state: State) -> bool:
        """
        Custom method for assessment for success. Implement this method if no external function is 
        used. See method compute_success() for further details.
        """

        return False


## -------------------------------------------------------------------------------------------------
    def get_success(self) -> bool:
        if self._state is None: return False
        return self._state.get_success()


## -------------------------------------------------------------------------------------------------
    def compute_broken(self, p_state: State) -> bool:
        """
        Assesses the given state whether it is a 'broken' state. Assessment is carried out either by
        a custom implementation in method _compute_broken() or by an embedded external function.

        Parameters
        ----------
        p_state : State
            State to be assessed.

        Returns
        -------
        broken : bool
            True, if the given state is a 'broken' state. False otherwise.
        """

        if self._fct_broken is not None:
            return self._fct_broken.compute_broken(p_state)
        else:
            return FctBroken.compute_broken(self, p_state)


## -------------------------------------------------------------------------------------------------
    def _compute_broken(self, p_state: State) -> bool:
        """
        Custom method for assessment for breakdown. Implement this method if no external function is 
        used. See method compute_broken() for further details.
        """

        return False


## -------------------------------------------------------------------------------------------------
    def get_broken(self) -> bool:
        if self._state is None: return False
        return self._state.get_broken()


## -------------------------------------------------------------------------------------------------
    def init_plot( self,
                   p_figure:Figure = None,
                   p_plot_settings : PlotSettings = None,
                   **p_kwargs):

        if self._mujoco_handler is not None: return
        super().init_plot(p_figure=p_figure, p_plot_settings=p_plot_settings, **p_kwargs)


## -------------------------------------------------------------------------------------------------
    def update_plot(self, **p_kwargs):
        if self._mujoco_handler is not None: return
        super().update_plot(**p_kwargs)





## -------------------------------------------------------------------------------------------------
## -------------------------------------------------------------------------------------------------
class MultiSystem(Workflow, System):

    """
    A complex system of systems.
    
    Parameters
    ----------
    p_name
    p_id
    p_range_max
    p_autorun
    p_class_shared
    p_mode
    p_latency
    p_t_step
    p_fct_strans
    p_fct_success
    p_fct_broken
    p_mujoco_file
    p_frame_skip
    p_state_mapping
    p_action_mapping
    p_camera_conf
    p_visualize
    p_logging
    p_kwargs
    """

    C_TYPE = 'Multi-System'

## -------------------------------------------------------------------------------------------------
    def __init__(self, 
                 p_name: str = None, 
                 p_id = None,
                 p_range_max=Async.C_RANGE_NONE,
                 p_autorun = Task.C_AUTORUN_NONE,
                 p_class_shared = SystemShared,
                 p_mode=Mode.C_MODE_SIM, 
                 p_latency: timedelta = None,
                 p_t_step:timedelta = None, 
                 p_fct_strans: FctSTrans = None, 
                 p_fct_success: FctSuccess = None, 
                 p_fct_broken: FctBroken = None, 
                 p_mujoco_file=None, 
                 p_frame_skip: int = 1, 
                 p_state_mapping=None, 
                 p_action_mapping=None, 
                 p_camera_conf: tuple = (None, None, None), 
                 p_visualize: bool = False, 
                 p_logging=Log.C_LOG_ALL,
                 **p_kwargs):

        System.__init__( self,
                         p_name=p_name,
                         p_id = p_id,
                         p_range_max = p_range_max,
                         p_autorun=p_autorun,
                         p_class_shared = p_class_shared,
                         p_mode = p_mode, 
                         p_latency=p_latency, 
                         p_t_step = p_t_step,
                         p_fct_strans=p_fct_strans, 
                         p_fct_success=p_fct_success, 
                         p_fct_broken=p_fct_broken,
                         p_mujoco_file=p_mujoco_file,
                         p_frame_skip=p_frame_skip, 
                         p_state_mapping=p_state_mapping,
                         p_action_mapping=p_action_mapping, 
                         p_camera_conf=p_camera_conf, 
                         p_visualize=p_visualize, 
                         p_logging=p_logging )

        Workflow.__init__(self, 
                          p_name = p_name, 
                          p_range_max = p_range_max, 
                          p_class_shared = p_class_shared,
                          p_visualize = p_visualize, 
                          p_logging = p_logging,
                          **p_kwargs)
        
        self._subsystems = []
        self._subsystem_ids = []
        self._t_step = p_t_step


## -------------------------------------------------------------------------------------------------
    def add_system(self, p_system : System, p_mappings):
        """
        Adds sub system to the MultiSystem.

        Parameters
        ----------
        p_system : System
            The system to be added.

        p_mappings : list
            The mappings corresponding the system in the form :
            [ ((ip dim_type, op dim_type), (input_sys_id, input_dim_id), (op_sys_id, op_dimension_id)), ... ]

        Returns
        -------

        """
        # Register the systems in native list.
        self._subsystems.append(p_system)

        # Register the systems ids in a native list
        self._subsystem_ids.append(p_system.get_id())

        # Register the system on the shared object (SystemShared).
        p_system._registered_on_so = self.get_so().register_system(p_sys_id = p_system.get_id(),
                                                                      p_state_space=p_system.get_state_space(),
                                                                      p_action_space=p_system.get_action_space(),
                                                                      p_mappings = p_mappings)

        # Add the system as a task in the workflow
        self.add_task(p_system)


## -------------------------------------------------------------------------------------------------
    def _reset(self, p_seed=None) -> None:
        """
        Resets the MultiSystem and all the sub-systems inside.

        Parameters
        ----------
        p_seed: int
            Seed for the purpose of reproducibility

        """
        # Reset the shared object (SystemShared).
        self.get_so().reset(p_seed=p_seed)

        # Reset all the subsystems
        for system in self._subsystems:
            system.reset(p_seed = p_seed)


## -------------------------------------------------------------------------------------------------
    def get_subsystem_ids(self):
        return self._subsystem_ids


## -------------------------------------------------------------------------------------------------
    def get_subsystems(self):
        return self._subsystems


## -------------------------------------------------------------------------------------------------
    def get_subsystem(self, p_system_id) -> System:
        """
        Returns a sub system from the MultiSystem.

        Parameters
        ----------
        p_system_id
            Id of the system to be returned

        Returns
        -------
        sub_system: System
            The system to be returned by ID.

        """
        return self._subsystems[self._subsystem_ids.index(p_system_id)]


## -------------------------------------------------------------------------------------------------
    def get_states(self):
        """
        Returns a list of the states of all the Sub-Systems in the MultiSystem.

        Returns
        -------
        states : dict
            States of all the subsystems.
        """

        so = self.get_so()

        return so.get_states()


## -------------------------------------------------------------------------------------------------
    def simulate_reaction(self, p_state: State = None, p_action: Action = None, p_t_step : timedelta = None) -> State:
        """
        Simulates the multisystem, based on the action and time step.

        Parameters
        ----------
        p_state: State
            State of the system.

        p_action: Action.
            Action provided externally for the simulation of the system.

        Returns
        -------
        current_state: State
            The new state of the system after simulation.

        """

        # 1. Register the MultiSystem in the SO, as it is not yet registered, unlike subsystems are
        # registered in the add system call.

        if not self._registered_on_so:
            self._registered_on_so = self.get_so().register_system(p_sys_id=self.get_id(),
                                                                   p_state_space=self.get_state_space(),
                                                                   p_action_space = self.get_action_space())

        # Calculate the greatest possible timestep
        # if self._t_step is None:
        #     ts_list = []
        #     for id in self.get_subsystem_ids():
        #         sys_ts = self.get_subsystem(id)._t_step
        #         if sys_ts is not None:
        #             ts_list.append(self.get_subsystem(id)._t_step)




        # Recommend using Time() instead of using timedelta

        # 2. Get SO
        so = self.get_so()

        # 3. Forward the input action to the corresponding systems
        so._map_values(p_action=p_action)

        # 4. Run the workflow
        self.run(p_action = self.get_so().get_actions(), p_t_step = self._t_step)

        # 5. Return the new state at current timestep
        return so.get_state(p_sys_id=self.get_id())


## -------------------------------------------------------------------------------------------------
    def compute_broken(self, p_state: State) -> bool:
        """
        Returns true if the system is broken
        """
        # TODO: Shall return true if any of the system returns true?

        return False


## -------------------------------------------------------------------------------------------------
    def compute_success(self, p_state: State) -> bool:
        """
        Returns true if the system has reached success.
        
        Parameters
        ----------
        p_state

        Returns
        -------

        # TODO: Shall return true if any of the system returns true?

        """
        return False





## -------------------------------------------------------------------------------------------------
## -------------------------------------------------------------------------------------------------
class DemoScenario(ScenarioBase):

    """
        Demo Scenario Class to demonstrate systems.
        
        Parameters
        ----------
        p_system : System
            Mandatory parameter, takes the system for the scenario.
        p_mode
            Operation mode. See Mode.C_VALID_MODES for valid values. Default = Mode.C_MODE_SIM.
        p_action_pattern : str
            The action pattern to be used for demonstration. Default is C_ACTION_RANDOM
        p_action_random : list
            The action to be executed in constant mode. Mandatory when the mdoe is constant.
        p_id
            Optional external id
        p_cycle_limit : int
            Maximum number of cycles. Default = 0 (no limit).
        p_auto_setup : bool
            If True custom method setup() is called after initialization.
        p_visualize : bool
            Boolean switch for visualisation. Default = True.
        p_logging
            Log level (see constants of class Log). Default: Log.C_LOG_ALL.  
    """    

    C_NAME              = 'Demo System Scenario'
    C_ACTION_RANDOM     = 'random'
    C_ACTION_CONSTANT   = 'constant'

## -------------------------------------------------------------------------------------------------
    def  __init__(self,
                 p_system : System,
                 p_mode, 
                 p_action_pattern : str = 'random',
                 p_action : list = None,
                 p_id=None, 
                 p_cycle_limit=0, 
                 p_auto_setup: bool = True, 
                 p_visualize: bool = True, 
                 p_logging=Log.C_LOG_ALL):
        

        self._system = p_system
        self._action_pattern = p_action_pattern
        self._action = p_action

        ScenarioBase.__init__(self,
                              p_mode = p_mode, 
                              p_id = p_id, 
                              p_cycle_limit = p_cycle_limit, 
                              p_auto_setup = p_auto_setup, 
                              p_visualize = p_visualize, 
                              p_logging = p_logging)

        self._action_length = len(self._system.get_action_space().get_dims())

        if (self._action_pattern == DemoScenario.C_ACTION_CONSTANT): 

            if self._action is None:
                raise ParamError("Please provide a value for action, when running in constant action mode.")
            
            if not self._action_length == len(self._action):
                raise ParamError("Please provide the action as a list of length equal to the number"+
                                 " of dimenstions in the action space of the system.")
        
        self.reset()


## -------------------------------------------------------------------------------------------------
    def setup(self):

        """Set's up the system spaces."""

        self._system.setup_spaces()

## -------------------------------------------------------------------------------------------------
    def get_latency(self) -> timedelta:
        
        """
        Returns the latency of the system.
        """
        
        return self._system.get_latency()


## -------------------------------------------------------------------------------------------------
    def _reset(self, p_seed):

        """
        Resets the Scenario and the system. Sets up the action and state spaces of the system.

        Parameters
        ----------
        p_seed
            Seed for the purpose of reproducibility.
        """

        self._system.reset(p_seed = p_seed)
        self._system.init_plot()


## -------------------------------------------------------------------------------------------------
    def _run_cycle(self):

        """
        Runs the custom scenario cycle, through the run method of the scenario base. 
        Checks and returns the brokent state, false otherwise.
        """
        
        self.log(Log.C_LOG_TYPE_I, "Generating new action")
        
        action = self._get_next_action()

        self._system.process_action(p_action=action)

        broken = self._system.compute_broken(p_state=self._system.get_state()) 

        return False, broken, False, False


## -------------------------------------------------------------------------------------------------
    def _get_next_action(self):

        """
        Generates new action based on the pattern provided by the user.
        """
        
        action_space = self._system.get_action_space()

        if self._action_pattern == self.C_ACTION_CONSTANT:
            return Action(p_action_space = action_space, p_values = self._action)

        action = []

        for dim in action_space.get_dims():
            if dim.get_base_set() in (Dimension.C_BASE_SET_N, Dimension.C_BASE_SET_R):
                action.append(random.uniform(*dim.get_boundaries()))

            elif dim.get_base_set() == Dimension.C_BASE_SET_Z:
                action.append(random.randint(*dim.get_boundaries()))

        return Action(p_action_space=action_space, p_values=action)
    

## -------------------------------------------------------------------------------------------------
    def init_plot(self, p_figure = None, p_plot_settings = None, p_window_title = None):
        self._system.init_plot( p_figure = p_figure, p_plot_settings= p_plot_settings, p_window_title = p_window_title )
 
 
## -------------------------------------------------------------------------------------------------
    def update_plot(self, **p_kwargs):
    #    super().update_plot(**p_kwargs)
       self._system.update_plot(**p_kwargs)<|MERGE_RESOLUTION|>--- conflicted
+++ resolved
@@ -51,19 +51,12 @@
 ## -- 2024-09-09  2.3.0     DA       Class Action: parent TSTamp replaced by Instance
 ## -- 2024-09-11  2.4.0     DA       - code review and documentation
 ## --                                - new method State.get_kwargs()
-<<<<<<< HEAD
 ## -- 2024-10-06  2.5.0     DA       New property attribute State.value
-## -------------------------------------------------------------------------------------------------
-
-"""
-Ver. 2.5.0 (2024-10-06)
-=======
 ## -- 2024-12-11  2.5.0     DA       New method DemoScenario.init_plot()
 ## -------------------------------------------------------------------------------------------------
 
 """
 Ver. 2.5.0 (2024-12-11)
->>>>>>> b447e698
 
 This module provides models and templates for state based systems.
 """
