--- conflicted
+++ resolved
@@ -36,19 +36,12 @@
 ## -- 2024-05-31  1.9.2     DA       Class Task: new exception rule for MacOs in meth. init_plot()
 ## -- 2024-06-17  2.0.0     DA       Class Workflow: new method get_tasks()
 ## -- 2024-06-18  2.1.0     DA       Class Task: new parent class KWArgs
-<<<<<<< HEAD
 ## -- 2024-10-07  2.2.0     DA       Classes Task, Workflow: new method reset()
-## -------------------------------------------------------------------------------------------------
-
-"""
-Ver. 2.2.0 (2024-10-07)
-=======
 ## -- 2024-11-10  2.2.0     DA       Refactoring of class Workflow regarding plotting
 ## -------------------------------------------------------------------------------------------------
 
 """
 Ver. 2.2.0 (2024-11-10)
->>>>>>> 8e0f96df
 
 This module provides classes for multitasking with optional interprocess communication (IPC) based
 on shared objects. Multitasking in MLPro combines multrithreading and multiprocessing and simplifies
