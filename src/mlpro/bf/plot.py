--- conflicted
+++ resolved
@@ -42,19 +42,12 @@
 ## --                                - new parameter data_horizon with default value 1000
 ## -- 2024-05-22  2.13.0    DA       New method PlotSettings.copy()
 ## -- 2024-06-04  2.13.1    DA/SK    Turned on TKAgg for Mac
-<<<<<<< HEAD
 ## -- 2024-06-07  2.13.2    SY       Introducing new data plotting type of Episodic Sum
-## -------------------------------------------------------------------------------------------------
-
-"""
-Ver. 2.13.2 (2024-06-07)
-=======
 ## -- 2024-06-24  2.14.0    DA       New auto-managed attribute Plottable._plot_first_time : bool
 ## -------------------------------------------------------------------------------------------------
 
 """
 Ver. 2.14.0 (2024-06-24)
->>>>>>> 9990b370
 
 This module provides various classes related to data plotting.
 
