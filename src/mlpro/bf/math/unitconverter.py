--- conflicted
+++ resolved
@@ -8,20 +8,12 @@
 ## -- 2023-01-16  0.0.0     SY       Creation
 ## -- 2023-01-16  1.0.0     SY       Shift UnitConverter from bf.systems
 ## -- 2023-01-18  1.0.1     SY       Debugging
-<<<<<<< HEAD
-## -------------------------------------------------------------------------------------------------
-
-
-"""
-Ver. 1.0.1 (2023-01-18)
-=======
 ## -- 2023-01-24  1.0.2     SY       Quality Assurance on TransferFunction
 ## -------------------------------------------------------------------------------------------------
 
 
 """
 Ver. 1.0.2 (2023-01-24)
->>>>>>> 4f9aebf3
 
 This module provides models and templates for state based systems.
 """
@@ -346,11 +338,7 @@
 
 
 ## -------------------------------------------------------------------------------------------------
-<<<<<<< HEAD
-    def scalar_conversion(self, p_input:float) -> float:
-=======
     def _scalar_conversion(self, p_input:float) -> float:
->>>>>>> 4f9aebf3
         """
         This method provides a scalar conversion functionality.
 
@@ -368,11 +356,7 @@
 
 
 ## -------------------------------------------------------------------------------------------------
-<<<<<<< HEAD
-    def temperature(self, p_input:float) -> float:
-=======
     def _temperature(self, p_input:float) -> float:
->>>>>>> 4f9aebf3
         """
         This method provides a temperature conversion functionality.
 
