--- conflicted
+++ resolved
@@ -16,19 +16,12 @@
 ## -- 2023-01-15  1.3.1     SY       New class UnitConverter
 ## -- 2023-01-16  1.3.2     SY       Shift UnitConverter to bf.math
 ## -- 2023-01-18  1.3.3     SY       Debugging on TransferFunction
-<<<<<<< HEAD
-=======
 ## -- 2023-01-24  1.3.4     SY       Quality Assurance on TransferFunction
 ## -- 2023-01-31  1.3.5     SY       Renaming class Label to PersonalisedStamp
->>>>>>> 4f9aebf3
 ## -------------------------------------------------------------------------------------------------
 
 """
-<<<<<<< HEAD
-Ver. 1.3.3 (2023-01-18)
-=======
 Ver. 1.3.5 (2023-01-31)
->>>>>>> 4f9aebf3
 
 This module provides models and templates for state based systems.
 """
@@ -1463,11 +1456,7 @@
 
 
 ## -------------------------------------------------------------------------------------------------
-<<<<<<< HEAD
-    def set_function_parameters(self, p_args:dict) -> bool:
-=======
     def _set_function_parameters(self, p_args:dict) -> bool:
->>>>>>> 4f9aebf3
         """
         This method provides a functionality to set the parameters of the transfer function.
 
@@ -1502,11 +1491,7 @@
 
 
 ## -------------------------------------------------------------------------------------------------
-<<<<<<< HEAD
-    def linear(self, p_input:float, p_range=None) -> float:
-=======
     def _linear(self, p_input:float, p_range=None) -> float:
->>>>>>> 4f9aebf3
         """
         This method provides a functionality for linear transfer function.
         
