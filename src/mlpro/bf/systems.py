## -------------------------------------------------------------------------------------------------
## -- Project : MLPro - A Synoptic Framework for Standardized Machine Learning Tasks
## -- Package : mlpro.bf
## -- Module  : systems.py
## -------------------------------------------------------------------------------------------------
## -- History :
## -- yyyy-mm-dd  Ver.      Auth.    Description
## -- 2022-11-29  1.0.0     DA       Creation 
## -- 2022-11-30  1.0.1     DA       Class System: corrections and deviating default implementations
## --                                for custom methods _compute_success(), _compute_broken()
## -- 2022-12-05  1.1.0     DA       New classes SystemBase, Sensor, Actuator, Controller
## -- 2022-12-09  1.2.0     DA       - Class Controller: new methods get_sensors(), get_actuators()
## --                                - Class System, method add_controller(): all components can now
## --                                  be addressed by their names
## -- 2023-01-14  1.3.0     SY/ML    New class TransferFunction
## -- 2023-01-15  1.3.1     SY       New class UnitConverter
## -- 2023-01-16  1.3.2     SY       Shift UnitConverter to bf.math
## -- 2023-01-18  1.3.3     SY       Debugging on TransferFunction
<<<<<<< HEAD
## -- 2023-01-27  1.4.0     MRD      Integrate MuJoCo as an optional state transition
=======
## -- 2023-01-24  1.3.4     SY       Quality Assurance on TransferFunction
## -- 2023-01-31  1.3.5     SY       Renaming class Label to PersonalisedStamp
>>>>>>> 143b0af0
## -------------------------------------------------------------------------------------------------

"""
<<<<<<< HEAD
Ver. 1.4.0 (2023-01-27)
=======
Ver. 1.3.5 (2023-01-31)
>>>>>>> 143b0af0

This module provides models and templates for state based systems.
"""


from time import sleep
from mlpro.bf.various import TStamp, ScientificObject, PersonalisedStamp
from mlpro.bf.data import *
from mlpro.bf.plot import Plottable
from mlpro.bf.ops import Mode
from mlpro.bf.math import *



## -------------------------------------------------------------------------------------------------
## -------------------------------------------------------------------------------------------------
class State(Element, TStamp):
    """
    State of a system as an element of a given state space. Additionally, the state can be
    labeled with various properties.

    Parameters
    ----------
    p_state_space : MSpace
        State space of the related system.
    p_initial : bool
        This optional flag signals that the state is the first one after a reset. Default=False.
    p_terminal : bool
        This optional flag labels the state as a terminal state. Default=False.
    p_success : bool
        This optional flag labels the state as an objective state. Default=False.
    p_broken : bool
        This optional flag labels the state as a final error state. Default=False.
    p_timeout : bool
        This optional flag signals that the cycle limit of an episode has been reached. Default=False.
    """

## -------------------------------------------------------------------------------------------------
    def __init__(self,
                 p_state_space: MSpace,
                 p_initial: bool = False,
                 p_terminal: bool = False,
                 p_success: bool = False,
                 p_broken: bool = False,
                 p_timeout: bool = False):

        TStamp.__init__(self)
        Element.__init__(self, p_state_space)
        self.set_initial(p_initial)
        self.set_terminal(p_terminal)
        self.set_success(p_success)
        self.set_broken(p_broken)
        self.set_timeout(p_timeout)


## -------------------------------------------------------------------------------------------------
    def get_initial(self) -> bool:
        return self._initial


## -------------------------------------------------------------------------------------------------
    def set_initial(self, p_initial: bool):
        self._initial = p_initial


## -------------------------------------------------------------------------------------------------
    def get_success(self) -> bool:
        return self._success


## -------------------------------------------------------------------------------------------------
    def set_success(self, p_success: bool):
        self._success = p_success


## -------------------------------------------------------------------------------------------------
    def get_broken(self) -> bool:
        return self._broken


## -------------------------------------------------------------------------------------------------
    def set_broken(self, p_broken: bool):
        self._broken = p_broken
        if p_broken:
            self.set_terminal(True)


## -------------------------------------------------------------------------------------------------
    def get_timeout(self) -> bool:
        return self._timeout


## -------------------------------------------------------------------------------------------------
    def set_timeout(self, p_timeout: bool):
        self._timeout = p_timeout
        if p_timeout:
            self.set_terminal(True)


## -------------------------------------------------------------------------------------------------
    def get_terminal(self) -> bool:
        return self._terminal


## -------------------------------------------------------------------------------------------------
    def set_terminal(self, p_terminal: bool):
        self._terminal = p_terminal





## -------------------------------------------------------------------------------------------------
## -------------------------------------------------------------------------------------------------
class ActionElement (Element):
    """
    Single entry of an action. See class Action for further details.

    Parameters
    ----------
    p_action_space : Set
        Related action space.
    p_weight : float
        Weight of action element. Default = 1.0.
    """

## -------------------------------------------------------------------------------------------------
    def __init__( self, 
                  p_action_space : Set, 
                  p_weight : float = 1.0):

        super().__init__(p_action_space)
        self.set_weight(p_weight)


## -------------------------------------------------------------------------------------------------
    def get_weight(self):
        return self.weight


## -------------------------------------------------------------------------------------------------
    def set_weight(self, p_weight):
        self.weight = p_weight





## -------------------------------------------------------------------------------------------------
## -------------------------------------------------------------------------------------------------
class Action(ElementList, TStamp):
    """
    Objects of this class represent actions of (multi-)agents. Every element
    of the internal list is related to an agent, and its partial subsection.
    Action values for the first agent can be added while object instantiation.
    Action values of further agents can be added by using method self.add_elem().

    Parameters
    ----------
    p_agent_id        
        Unique id of (first) agent to be added
    p_action_space : Set   
        Action space of (first) agent to be added
    p_values : np.ndarray          
        Action values of (first) agent to be added
    """

## -------------------------------------------------------------------------------------------------
    def __init__( self, 
                  p_agent_id = 0, 
                  p_action_space : Set = None, 
                  p_values: np.ndarray = None ):

        ElementList.__init__(self)
        TStamp.__init__(self)

        if (p_action_space is not None) and (p_values is not None):
            e = ActionElement(p_action_space)
            e.set_values(p_values)
            self.add_elem(p_agent_id, e)


## -------------------------------------------------------------------------------------------------
    def get_agent_ids(self):
        return self.get_elem_ids()


## -------------------------------------------------------------------------------------------------
    def get_sorted_values(self) -> np.ndarray:
        # 1 Determine overall dimensionality of action vector
        num_dim = 0
        action_ids = []

        for elem in self._elem_list:
            num_dim = num_dim + elem.get_related_set().get_num_dim()
            action_ids.extend(elem.get_related_set().get_dim_ids())

        # 2 Transfer action values
        action = np.zeros(num_dim)

        for elem in self._elem_list:
            for elem_action_id in elem.get_related_set().get_dim_ids():
                i = action_ids.index(elem_action_id)
                action[i] = elem.get_value(elem_action_id)

        # 3 Return sorted result array
        return action





## -------------------------------------------------------------------------------------------------
## -------------------------------------------------------------------------------------------------
class FctSTrans (Log):
    """
    Template class for state transition functions.

    Parameters
    ----------
    p_logging 
        Log level (see class Log for more details). Default = Log.C_LOG_ALL.
    """

    C_TYPE = 'Fct STrans'

## -------------------------------------------------------------------------------------------------
    def __init__(self, p_logging=Log.C_LOG_ALL ):
        Log.__init__( self, p_logging=p_logging ) 


## -------------------------------------------------------------------------------------------------
    def simulate_reaction(self, p_state: State, p_action: Action) -> State:
        """
        Simulates a state transition based on a state and action. Custom method _simulate_reaction()
        is called.

        Parameters
        ----------
        p_state : State
            System state.
        p_action : Action
            Action to be processed.

        Returns
        -------
        new_state : State
            Result state after state transition.
        """

        self.log(Log.C_LOG_TYPE_I, 'Start simulating a state transition...')
        return self._simulate_reaction( p_state = p_state, p_action = p_action )


## -------------------------------------------------------------------------------------------------
    def _simulate_reaction(self, p_state: State, p_action: Action) -> State:
        """
        Custom method for a simulated state transition. See method simulate_reaction() for further
        details.
        """

        raise NotImplementedError





## -------------------------------------------------------------------------------------------------
## -------------------------------------------------------------------------------------------------
class FctSuccess (Log):
    """
    Template class for functions that determine whether or not a state is a success state. 

    Parameters
    ----------
    p_logging 
        Log level (see class Log for more details). Default = Log.C_LOG_ALL.
    """

    C_TYPE = 'Fct Success'

## -------------------------------------------------------------------------------------------------
    def __init__(self, p_logging=Log.C_LOG_ALL ):
        Log.__init__( self, p_logging=p_logging ) 


## -------------------------------------------------------------------------------------------------
    def compute_success(self, p_state: State) -> bool:
        """
        Assesses the given state regarding success criteria. Custom method _compute_success() is called.

        Parameters
        ----------
        p_state : State
            System state.

        Returns
        -------
        success : bool
            True, if given state is a success state. False otherwise.
        """

        self.log(Log.C_LOG_TYPE_I, 'Assessment for success...')
        return self._compute_success( p_state = p_state )


## -------------------------------------------------------------------------------------------------
    def _compute_success(self, p_state: State) -> bool:
        """
        Custom method for assessment for success. See method compute_success() for further details.
        """

        raise NotImplementedError





## -------------------------------------------------------------------------------------------------
## -------------------------------------------------------------------------------------------------
class FctBroken (Log):
    """
    Template class for functions that determine whether or not a state is a broken state. 

    Parameters
    ----------
    p_logging 
        Log level (see class Log for more details). Default = Log.C_LOG_ALL.
    """

    C_TYPE = 'Fct Broken'

## -------------------------------------------------------------------------------------------------
    def __init__(self, p_logging=Log.C_LOG_ALL ):
        Log.__init__( self, p_logging=p_logging ) 


## -------------------------------------------------------------------------------------------------
    def compute_broken(self, p_state: State) -> bool:
        """
        Assesses the given state regarding breakdown criteria. Custom method _compute_success() is called.

        Parameters
        ----------
        p_state : State
            System state.

        Returns
        -------
        broken : bool
            True, if given state is a breakdown state. False otherwise.
        """

        self.log(Log.C_LOG_TYPE_I, 'Assessment for breakdown...')
        return self._compute_broken( p_state = p_state )


## -------------------------------------------------------------------------------------------------
    def _compute_broken(self, p_state: State) -> bool:
        """
        Custom method for assessment for breakdown. See method compute_broken() for further details.
        """

        raise NotImplementedError





## -------------------------------------------------------------------------------------------------
## -------------------------------------------------------------------------------------------------
class SystemBase (FctSTrans, FctSuccess, FctBroken, Mode, Plottable, ScientificObject):
    """
    Base class for state based systems.

    Parameters
    ----------
    p_mode 
        Mode of the system. Possible values are Mode.C_MODE_SIM(default) or Mode.C_MODE_REAL.
    p_latency : timedelta
        Optional latency of the system. If not provided, the internal value of constant C_LATENCY 
        is used by default.
    p_fct_strans : FctSTrans
        Optional external function for state transition. 
    p_fct_success : FctSuccess
        Optional external function for state evaluation 'success'.
    p_fct_broken : FctBroken
        Optional external function for state evaluation 'broken'.
    p_mujoco_file
        Path to XML file for MuJoCo model.
    p_frame_skip : int
        Frame to be skipped every step. Default = 1.
    p_state_mapping
        State mapping if the MLPro state and MuJoCo state have different naming.
    p_action_mapping
        Action mapping if the MLPro action and MuJoCo action have different naming.
    p_use_radian : bool
        Use radian if the action and the state based on radian unit. Default = True.
    p_camera_conf : tuple
        Default camera configuration on MuJoCo Simulation (xyz position, elevation, distance).
    p_visualize : bool
        Boolean switch for env/agent visualisation. Default = False.
    p_logging 
        Log level (see class Log for more details). Default = Log.C_LOG_ALL.

    Attributes
    ----------
    _latency : timedelta
        Latency of the system.
    _state : State
        Current state of system.
    _prev_state : State
        Previous state of system.
    _last_action : Action
        Last action.
    _fct_strans : FctSTrans
        Internal state transition function.
    _fct_success : FctSuccess
        Internal function for state evaluation 'success'.
    _fct_broken : FctBroken
        Internal function for state evaluation 'broken'.
    """

    C_TYPE          = 'System Base'

    C_LATENCY       = timedelta(0, 1, 0)  # Default latency 1s

## -------------------------------------------------------------------------------------------------
    def __init__( self,
                  p_mode = Mode.C_MODE_SIM,
                  p_latency : timedelta = None,
                  p_fct_strans : FctSTrans = None,
                  p_fct_success : FctSuccess = None,
                  p_fct_broken : FctBroken = None,
                  p_mujoco_file = None,
                  p_frame_skip : int = 1,
                  p_state_mapping = None,
                  p_action_mapping = None,
                  p_use_radian : bool = True,
                  p_camera_conf : tuple = (None, None, None),
                  p_visualize : bool = False,
                  p_logging = Log.C_LOG_ALL ):

        self._fct_strans            = p_fct_strans
        self._fct_success           = p_fct_success
        self._fct_broken            = p_fct_broken
        self._mujoco_handler        = None
        self._state_space : MSpace  = None
        self._action_space : MSpace = None
        self._state                 = None
        self._prev_state            = None
        self._last_action           = None

        FctSTrans.__init__(self, p_logging=p_logging)
        FctSuccess.__init__(self, p_logging=p_logging)
        FctBroken.__init__(self, p_logging=p_logging)
        Mode.__init__(self, p_mode=p_mode, p_logging=p_logging)
        Plottable.__init__(self, p_visualize=p_visualize)

        self._state_space, self._action_space = self.setup_spaces()

        if p_mujoco_file is not None:
            from mlpro.wrappers.mujoco import MujocoHandler

            self._mujoco_handler = MujocoHandler(
                                        p_mujoco_file=p_mujoco_file, 
                                        p_frame_skip=p_frame_skip,
                                        p_system_state_space=self.get_state_space(),
                                        p_system_action_space=self.get_action_space(),
                                        p_state_mapping=p_state_mapping,
                                        p_action_mapping=p_action_mapping,
                                        p_use_radian=p_use_radian, 
                                        p_camera_conf=p_camera_conf,
                                        p_visualize=p_visualize,
                                        p_logging=p_logging)
            
            self.set_latency(timedelta(0,0.05,0))
        else:
            self.set_latency(p_latency)


## -------------------------------------------------------------------------------------------------
    @staticmethod
    def setup_spaces():
        """
        Static template method to set up and return state and action space of environment.
        
        Returns
        -------
        state_space : MSpace
            State space object
        action_space : MSpace
            Action space object

        """

        return None, None


## -------------------------------------------------------------------------------------------------
    def switch_logging(self, p_logging):
        Log.switch_logging(self, p_logging)
        if self._fct_strans is not None:
            self._fct_strans.switch_logging(p_logging)
        if self._fct_success is not None:
            self._fct_success.switch_logging(p_logging)
        if self._fct_broken is not None:
            self._fct_broken.switch_logging(p_logging)


## -------------------------------------------------------------------------------------------------
    def get_latency(self) -> timedelta:
        """
        Returns latency of the system.
        """

        return self._latency


## -------------------------------------------------------------------------------------------------
    def set_latency(self, p_latency: timedelta = None) -> None:
        """
        Sets latency of the system. If p_latency is None latency will be reset to internal value of 
        attribute C_LATENCY.

        Parameters
        ----------
        p_latency : timedelta
            New latency value 
        """

        if p_latency is None:
            self._latency = self.C_LATENCY
        else:
            self._latency = p_latency


## -------------------------------------------------------------------------------------------------
    def get_state_space(self) -> MSpace:
        return self._state_space


## -------------------------------------------------------------------------------------------------
    def get_action_space(self) -> MSpace:
        return self._action_space
        
        
## -------------------------------------------------------------------------------------------------
    def set_random_seed(self, p_seed=None):
        """
        Resets the internal random generator using the given seed.

        Parameters
        ----------
        p_seed : int
            Seed parameter for an internal random generator
        """

        random.seed(p_seed)


## -------------------------------------------------------------------------------------------------
    def reset(self, p_seed=None) -> None:
        """
        Resets the system to an initial state by calling the related custom method _reset().

        Parameters
        ----------
        p_seed : int
            Seed parameter for an internal random generator
        """

        self.log(self.C_LOG_TYPE_I, 'Reset')
        self._num_cycles = 0
        self._reset(p_seed)

        # Put Mujoco here
        if self._mujoco_handler is not None:
            current_state = self.get_state()
            if callable(getattr(self, '_obs_to_mujoco', None)):
                current_state = self._obs_to_mujoco(current_state)

            ob = self._mujoco_handler._reset_simulation(current_state)
            
            self._state = State(self.get_state_space())
            self._state.set_values(ob)

        if self._state is not None:
            self._state.set_initial(True)


## -------------------------------------------------------------------------------------------------
    def _reset(self, p_seed=None) -> None:
        """
        Custom method to reset the system to an initial/defined state. Use method _set_status() to
        set the state.

        Parameters
        ----------
        p_seed : int
            Seed parameter for an internal random generator
        """

        raise NotImplementedError


## -------------------------------------------------------------------------------------------------
    def get_state(self) -> State:
        """
        Returns current state of the system.
        """

        return self._state


## -------------------------------------------------------------------------------------------------
    def _set_state(self, p_state: State):
        """
        Explicitly sets the current state of the system. Internal use only.
        """

        self._state = p_state


## -------------------------------------------------------------------------------------------------
    def process_action(self, p_action: Action) -> bool:
        """
        Processes a state transition based on the current state and a given action. The state
        transition itself is implemented in child classes in the custom method _process_action().

        Parameters
        ----------
        p_action : Action
            Action to be processed

        Returns
        -------
        success : bool
            True, if action processing was successfull. False otherwise.
        """

        self.log(self.C_LOG_TYPE_I, 'Start processing action')

        state = self.get_state()
        result = self._process_action(p_action)
        self._prev_state = state
        self._last_action = p_action

        if result:
            self.log(self.C_LOG_TYPE_I, 'Action processing finished successfully')
            return True
        else:
            self.log(self.C_LOG_TYPE_E, 'Action processing failed')
            return False


## -------------------------------------------------------------------------------------------------
    def _process_action(self, p_action: Action) -> bool:
        """
        Internal custom method for state transition with default implementation. To be redefined in 
        a child class on demand. See method process_action() for further details.
        """

        # 0 Intro
        for agent in p_action.get_elem_ids():
            self.log(self.C_LOG_TYPE_I, 'Actions of agent', agent, '=', p_action.get_elem(agent).get_values())

        # 1 State transition
        if self._mode == self.C_MODE_SIM:
            # 1.1 Simulated state transition
            self._set_state(self.simulate_reaction(self.get_state(), p_action))

        elif self._mode == self.C_MODE_REAL:
            # 1.2 Real state transition

            # 1.2.1 Export action to executing system
            if not self._export_action(p_action):
                self.log(self.C_LOG_TYPE_E, 'Action export failed!')
                return False

            # 1.2.2 Wait for the defined latency
            latency = self.get_latency().total_seconds()
            self.log(Log.C_LOG_TYPE_I, 'Waiting the system latency time of', str(latency), 'seconds...')
            sleep(latency)

            # 1.2.3 Import state from executing system
            if not self._import_state():
                self.log(self.C_LOG_TYPE_E, 'State import failed!')
                return False

        # 2 State evaluation
        state = self.get_state()
        state.set_success(self.compute_success(state))
        state.set_broken(self.compute_broken(state))

        # 3 Outro
        return True


## -------------------------------------------------------------------------------------------------
    def simulate_reaction(self, p_state: State = None, p_action: Action = None) -> State:
        """
        Simulates a state transition based on a state and an action. The simulation step itself is
        carried out either by an internal custom implementation in method _simulate_reaction() or
        by an embedded external function.

        Parameters
        ----------
        p_state : State
            Current state.
        p_action : Action
            Action.

        Returns
        -------
        State
            Subsequent state after transition
        """

        if self._fct_strans is not None:
            return self._fct_strans.simulate_reaction(p_state, p_action)
        elif self._mujoco_handler is not None:
            self._mujoco_handler._step_simulation(p_action)

            # Delay because of the simulation
            sleep(self.get_latency().total_seconds())
            ob = self._mujoco_handler._get_obs()

            current_state = self.state_from_mujoco(ob)

            return current_state
        else:
            return self._simulate_reaction(p_state, p_action)


## -------------------------------------------------------------------------------------------------
    def _simulate_reaction(self, p_state: State, p_action: Action) -> State:
        """
        Custom method for a simulated state transition. Implement this method if no external state
        transition function is used. See method simulate_reaction() for further
        details.
        """
        
        raise NotImplementedError('External FctSTrans object not provided. Please implement inner state transition here.')


## -------------------------------------------------------------------------------------------------    
    def state_from_mujoco(self, p_mujoco_state):
        """
        State conversion method from converting MuJoCo state to MLPro state.
        """

        mujoco_state = self._state_from_mujoco(p_mujoco_state)
        mlpro_state = State(self.get_state_space())
        mlpro_state.set_values(mujoco_state)
        return mlpro_state


## -------------------------------------------------------------------------------------------------
    def _state_from_mujoco(self, p_mujoco_state):
        """
        Custom method for to do transition between MuJoCo state and MLPro state. Implement this method
        if the MLPro state has different dimension from MuJoCo state.

        Parameters
        ----------
        p_mujoco_state : Numpy
            MuJoCo state.

        Returns
        -------
        Numpy
            Modified MuJoCo state
        """

        return p_mujoco_state


## -------------------------------------------------------------------------------------------------
    def _export_action(self, p_action: Action) -> bool:
        """
        Mode C_MODE_REAL only: exports given action to be processed externally (for instance by a 
        real hardware). Please redefine. 

        Parameters
        ----------
        p_action : Action
            Action to be exported

        Returns
        -------
        success : bool
            True, if action export was successful. False otherwise.
        """

        raise NotImplementedError


## -------------------------------------------------------------------------------------------------
    def _import_state(self) -> bool:
        """
        Mode C_MODE_REAL only: imports state from an external system (for instance a real hardware). 
        Please redefine. Please use method _set_state() for internal update.

        Returns
        -------
        success : bool
            True, if state import was successful. False otherwise.
        """

        raise NotImplementedError


## -------------------------------------------------------------------------------------------------
    def compute_success(self, p_state: State) -> bool:
        """
        Assesses the given state whether it is a 'success' state. Assessment is carried out either by
        a custom implementation in method _compute_success() or by an embedded external function.

        Parameters
        ----------
        p_state : State
            State to be assessed.

        Returns
        -------
        success : bool
            True, if the given state is a 'success' state. False otherwise.
        """

        if self._fct_success is not None:
            return self._fct_success.compute_success(p_state)
        else:
            return FctSuccess.compute_success(self, p_state)


## -------------------------------------------------------------------------------------------------
    def _compute_success(self, p_state: State) -> bool:
        """
        Custom method for assessment for success. Implement this method if no external function is 
        used. See method compute_success() for further details.
        """

        return False


## -------------------------------------------------------------------------------------------------
    def get_success(self) -> bool:
        if self._state is None: return False
        return self._state.get_success()


## -------------------------------------------------------------------------------------------------
    def compute_broken(self, p_state: State) -> bool:
        """
        Assesses the given state whether it is a 'broken' state. Assessment is carried out either by
        a custom implementation in method _compute_broken() or by an embedded external function.

        Parameters
        ----------
        p_state : State
            State to be assessed.

        Returns
        -------
        broken : bool
            True, if the given state is a 'broken' state. False otherwise.
        """

        if self._fct_broken is not None:
            return self._fct_broken.compute_broken(p_state)
        else:
            return FctBroken.compute_broken(self, p_state)


## -------------------------------------------------------------------------------------------------
    def _compute_broken(self, p_state: State) -> bool:
        """
        Custom method for assessment for breakdown. Implement this method if no external function is 
        used. See method compute_broken() for further details.
        """

        return False


## -------------------------------------------------------------------------------------------------
    def get_broken(self) -> bool:
        if self._state is None: return False
        return self._state.get_broken()





## -------------------------------------------------------------------------------------------------
## -------------------------------------------------------------------------------------------------
class Sensor (Dimension):
    """
    Template for a sensor.
    """
    
    C_TYPE      = 'Sensor'





## -------------------------------------------------------------------------------------------------
## -------------------------------------------------------------------------------------------------
class Actuator (Dimension):
    """
    Template for an actuator.
    """
    
    C_TYPE      = 'Actuator'





## -------------------------------------------------------------------------------------------------
## -------------------------------------------------------------------------------------------------
class Controller (EventManager):
    """
    Template for a controller that enables access to sensors and actuators.

    Parameters
    ----------
    p_id
        Unique id of the controller.
    p_name : str
        Optional name of the controller.
    p_logging 
        Log level (see class Log for more details). Default = Log.C_LOG_ALL.
    p_kwargs : dict
        Further keyword arguments specific to the controller.

    Attributes
    ----------
    C_EVENT_COMM_ERROR
        Event that is raised on a communication error
    """

    C_TYPE              = 'Controller'
    C_EVENT_COMM_ERROR  = 'COMM_ERROR'

## -------------------------------------------------------------------------------------------------
    def __init__(self, p_id, p_name:str = '', p_logging : bool = Log.C_LOG_ALL, **p_kwargs):
        self._id        = p_id
        self._name      = p_name
        self._kwargs    = p_kwargs.copy()

        if self._name != '':
            self.C_NAME = self.C_NAME + ' ' + self._name

        self._sensors   = Set()
        self._actuators = Set()

        EventManager.__init__(self, p_logging=p_logging)


## -------------------------------------------------------------------------------------------------
    def reset(self) -> bool:
        """
        Resets the controller by calling custom method _reset().

        Returns
        -------
        result : bool
            True, if successful. False otherwise. Additionally event C_EVENT_COMM_ERROR is raised.
        """

        self.log(Log.C_LOG_TYPE_I, 'Reset started')
        if not self._reset():
            self.log(Log.C_LOG_TYPE_E, 'Reset failed')
            self._raise_event(self.C_EVENT_COMM_ERROR, Event(p_raising_object=self))
            return False
        else:
            self.log(Log.C_LOG_TYPE_I, 'Reset finished successfully')
            return True
        

## -------------------------------------------------------------------------------------------------
    def _reset(self) -> bool:
        """
        Custom reset method.

        Returns
        -------
        result : bool
            True, if successful. False otherwise. 
        """
        raise NotImplementedError


## -------------------------------------------------------------------------------------------------
    def add_sensor(self, p_sensor : Sensor):
        """
        Adds a sensor to the controller.

        Parameters
        ----------
        p_sensor : Sensor
            Sensor object to be added.
        """

        self._sensors.add_dim(p_dim=p_sensor)

    
## -------------------------------------------------------------------------------------------------
    def get_sensors(self) -> Set:
        """
        Returns the internal set of sensors.

        Returns
        -------
        sensors : Set
            Set of sensors.
        """

        return self._sensors


## -------------------------------------------------------------------------------------------------
    def get_sensor(self, p_id) -> Sensor:
        """
        Returns a sensor.
        """

        return self._sensors.get_dim(p_id=p_id)


## -------------------------------------------------------------------------------------------------
    def get_sensor_value(self, p_id):
        """
        Deternines the value of a sensor by calling custom method _get_sensor_value().

        Parameters
        ----------
        p_id
            Id of the sensor.

        Returns
        -------
        value
            Current value of the sensor or None on a communication error. In that case, event 
            C_EVENT_COMM_ERROR is raised additionally.
        """

        sensor_name = self._sensors.get_dim(p_id).get_name()
        self.log(Log.C_LOG_TYPE_I, 'Getting value of sensor "' + sensor_name + '"...')
        sensor_value = self._get_sensor_value(p_id)

        if sensor_value is None:
            self.log(Log.C_LOG_TYPE_E, 'Value of sensor "' + sensor_name + '" could not be determined')
            self._raise_event( p_event_id=self.C_EVENT_COMM_ERROR, p_event_object=Event(p_raising_object=self, p_sensor_id=p_id) )
            return None
        else:
            self.log(Log.C_LOG_TYPE_I, 'Value of sensor "' + sensor_name + '" = ' + str(sensor_value))
            return sensor_value


## -------------------------------------------------------------------------------------------------
    def _get_sensor_value(self, p_id):
        """
        Custom method to get a sensor value. See method get_sensor_value() for further details.

        Parameters
        ----------
        p_id
            Id of the sensor.

        Returns
        -------
        value
            Current value of the sensor or None on a communication error.
        """

        raise NotImplementedError


## -------------------------------------------------------------------------------------------------
    def add_actuator(self, p_actuator : Actuator):
        """
        Adds an actuator to the controller.

        Parameters
        ----------
        p_actuator : Actuator
            Actuator object to be added.
        """

        self._actuators.add_dim(p_dim=p_actuator)


## -------------------------------------------------------------------------------------------------
    def get_actuators(self) -> Set:
        """
        Returns the internal set of actuators.

        Returns
        -------
        actuators : Set
            Set of actuators.
        """

        return self._actuators


## -------------------------------------------------------------------------------------------------
    def get_actuator(self, p_id) -> Actuator:
        """
        Returns an actuator.
        """

        return self._actuators.get_dim(p_id=p_id)


## -------------------------------------------------------------------------------------------------
    def set_actuator_value(self, p_id, p_value) -> bool:
        """
        Sets the value of an actuator by calling custom method _set_actuatur_value().

        Parameters
        ----------
        p_id
            Id of the actuator.
        p_value
            New actuator value.

        Returns
        -------
        successful : bool
            True, if successful. False otherwise. In that case, event C_EVENT_COMM_ERROR is raised
            additionally.
        """

        actuator_name = self._actuators.get_dim(p_id).get_name()
        self.log(Log.C_LOG_TYPE_I, 'Setting new value of actuator "' + actuator_name + '"...')
        successful = self._set_actuator_value(p_id=p_id, p_value=p_value)

        if not successful:
            self.log(Log.C_LOG_TYPE_E, 'Value of actuator "' + actuator_name + '" could not be set')
            self._raise_event(p_event_id=self.C_EVENT_COMM_ERROR, p_event_object=Event(p_raising_object=self, p_actuator_id=p_id))
            return False
        else:
            self.log(Log.C_LOG_TYPE_I, 'Value of actuator "' + actuator_name + '" set to ' + str(p_value))
            return True


## -------------------------------------------------------------------------------------------------
    def _set_actuator_value(self, p_id, p_value) -> bool:
        """
        Custom method to set an actuator value. See method set_sensor_value() for further details.

        Parameters
        ----------
        p_id
            Id of the actuator.
        p_value
            New actuator value.

        Returns
        -------
        successful : bool
            True, if successful. False otherwise.
        """

        raise NotImplementedError





## -------------------------------------------------------------------------------------------------
## -------------------------------------------------------------------------------------------------
class System (SystemBase):
    """
    Template for more specific state based systems focussing on hardware control. In addition
    to class SystemBase a controller management is added to access external hardware in mode
    C_MODE_REAL.

    See class SystemBase for further detais.
    """

    C_TYPE      = 'System'

## -------------------------------------------------------------------------------------------------
    def __init__( self, 
                  p_mode = Mode.C_MODE_SIM, 
                  p_latency : timedelta = None, 
                  p_fct_strans : FctSTrans = None, 
                  p_fct_success : FctSuccess = None, 
                  p_fct_broken : FctBroken = None, 
                  p_mujoco_file = None,
                  p_frame_skip : int = 1,
                  p_state_mapping = None,
                  p_action_mapping = None,
                  p_use_radian : bool = True,
                  p_camera_conf : tuple = (None, None, None),
                  p_visualize : bool = False, 
                  p_logging = Log.C_LOG_ALL ):

        SystemBase.__init__( self,
                             p_mode=p_mode, 
                             p_latency=p_latency, 
                             p_fct_strans=p_fct_strans, 
                             p_fct_success=p_fct_success, 
                             p_fct_broken=p_fct_broken, 
                             p_mujoco_file=p_mujoco_file,
                             p_frame_skip=p_frame_skip,
                             p_state_mapping=p_state_mapping,
                             p_action_mapping=p_action_mapping,
                             p_use_radian=p_use_radian,
                             p_camera_conf=p_camera_conf,
                             p_visualize=p_visualize, 
                             p_logging=p_logging )

        self._controllers       = []
        self._mapping_actions   = {}
        self._mapping_states    = {}

    
## -------------------------------------------------------------------------------------------------
    def reset(self, p_seed=None) -> None:
        """
        Resets the system by calling method SystemBase.reset() and the related custom method _reset().
        Furthermore, in real operation mode all assigned controllers are reset as well.
        """

        SystemBase.reset(self, p_seed)

        if self.get_mode() == Mode.C_MODE_REAL:
            for con in self._controllers: con.reset()
            self._import_state()


## -------------------------------------------------------------------------------------------------
    def add_controller(self, p_controller : Controller, p_mapping : list) -> bool:
        """
        Adds a controller and a related mapping of states and actions to sensors and actuators.

        Parameters
        ----------
        p_controller : Controller
            Controller object to be added.
        p_mapping : list
            A list of mapping tuples following the syntax ( [Type = 'S' or 'A'], [Name of state/action] [Name of sensor/actuator] )

        Returns
        -------
        successful : bool
            True, if controller and related mapping was added successfully. False otherwise.
        """

        # 0 Preparation
        states      = self._state_space
        actions     = self._action_space
        sensors     = p_controller.get_sensors()
        actuators   = p_controller.get_actuators()
        mapping_int = []
        successful  = True
        self.log(Log.C_LOG_TYPE_I, 'Adding controller "' + p_controller.get_name() + '"...')


        # 1 Check/conversion of mapping entries
        for entry in p_mapping:
            if entry[0] == 'S':
                # 1.1 Check state and sensor
                try:
                    state_id = states.get_dim_by_name(entry[1]).get_id()
                except:
                    self.log(Log.C_LOG_TYPE_E, 'Invalid state component "' + entry[1] + '"')
                    successful = False

                try:
                    sensor_id = sensors.get_dim_by_name(entry[2]).get_id()
                except:
                    self.log(Log.C_LOG_TYPE_E, 'Invalid sensor "' + entry[2] + '"')
                    successful = False
                
                if successful:
                    mapping_int.append( ( entry[0], entry[1], entry[2], state_id, sensor_id ) )
                    
            elif entry[0] == 'A':
                # 1.2 Check action and actuator
                try:
                    action_id = actions.get_dim_by_name(entry[1]).get_id()
                except:
                    self.log(Log.C_LOG_TYPE_E, 'Invalid action component "' + entry[1] + '"')
                    successful = False

                try:
                    actuator_id = actuators.get_dim_by_name(entry[2]).get_id()
                except:
                    self.log(Log.C_LOG_TYPE_E, 'Invalid sensor "' + entry[2] + '"')
                    successful = False
                
                if successful:
                    mapping_int.append( ( entry[0], entry[1], entry[2], action_id, actuator_id ) )

            else:
                raise ParamError('Type "' + entry[0] + '" not valid!')

        if not successful:
            self.log(Log.C_LOG_TYPE_E, 'Controller "' + p_controller.get_name() + '" could not be added')
            return False


        # 2 Takeover of mapping entries and controller
        for entry in mapping_int:
            if entry[0] == 'S':
                self._mapping_states[entry[3]] = ( p_controller, entry[4] )
                self.log(Log.C_LOG_TYPE_I, 'State component "' + entry[1] + '" assigned to sensor "' + entry[2] +'"')
            else:
                self._mapping_actions[entry[3]] = ( p_controller, entry[4] )
                self.log(Log.C_LOG_TYPE_I, 'Action component "' + entry[1] + '" assigned to actuator "' + entry[2] +'"')

        self._controllers.append(p_controller)
        self.log(Log.C_LOG_TYPE_I, 'Controller "' + p_controller.get_name() + '" added successfully')
        return True


## -------------------------------------------------------------------------------------------------
    def _import_state(self) -> bool:

        # 1 Initialization
        new_state  = State( p_state_space=self._state_space )
        successful = True
        self.log(Log.C_LOG_TYPE_I, 'Start importing state...')

        # 2 Import of all related sensor values 
        for state_dim in self._state_space.get_dims():
            state_dim_id   = state_dim.get_id()
            state_dim_name = state_dim.get_name()

            try:
                mapping = self._mapping_states[state_dim_id]
            except:
                self.log(Log.C_LOG_TYPE_E, 'State component "' + state_dim_name + '" not assigned to a controller/sensor')
                successful = False
            else:
                sensor_value = mapping[0].get_sensor_value( p_id = mapping[1] )

                if sensor_value is None: 
                    successful = False
                else:
                    new_state.set_value(p_dim_id=state_dim_id, p_value = sensor_value )

        if not successful: 
            return False

        # 3 Assessment of new state
        new_state.set_success( self.compute_success(new_state) )
        new_state.set_broken( self.compute_broken(new_state) )

        # 4 Set new state
        self._set_state(p_state=new_state)
        return True


## -------------------------------------------------------------------------------------------------
    def _export_action(self, p_action: Action) -> bool:

        # 1 Initialization
        successful = True
        self.log(Log.C_LOG_TYPE_I, 'Start exporting action...')

        # Export auf all related actuator values
        for agent_id in p_action.get_agent_ids():
            action_elem = p_action.get_elem(p_id=agent_id)

            for action_dim_id in action_elem.get_dim_ids():
                try:
                    mapping = self._mapping_actions[action_dim_id]
                except:
                    action_dim_name = action_elem.get_related_set().get_dim(action_dim_id).get_name()
                    self.log(Log.C_LOG_TYPE_E, 'Action component "' + action_dim_name + '" not assigned to a controller/sensor')
                    successful = False
                else:
                    actuator_value = action_elem.get_value(p_dim_id=action_dim_id)
                    successful = successful and mapping[0].set_actuator_value(p_id=mapping[1], p_value=actuator_value)

        return successful





## -------------------------------------------------------------------------------------------------
## -------------------------------------------------------------------------------------------------

class TransferFunction(ScientificObject, Log, PersonalisedStamp):
    """
    This class serves as a base class of transfer functions, which provides the main attributes of
    a transfer function. By default, there are several ready-to-use transfer function types
    available. If none of them suits to your transfer function, then you can also select a 'custom'
    type of transfer function and design your own function. Another possibility is to use a function
    approximation functionality provided by MLPro (coming soon).
    
    Parameters
    ----------
    p_name : str
        name of the transfer function.
    p_id : int
        unique id of the transfer function. Default: None.
    p_type : int
        type of the transfer function. Default: None.
    p_unit_in : str
        unit of the transfer function's input. Default: None.
    p_unit_out : str
        unit of the transfer function's output. Default: None.
    p_dt : float
        delta time. Default: 0.01.
    p_logging
        Log level (see constants of class Log). Default: Log.C_LOG_ALL.
    p_args : dict
        extra parameter for each specific transfer function.
        
    Attributes
    ----------
    C_TYPE : str
        type of the base class. Default: 'TransferFunction'.
    C_NAME : str
        name of the transfer function. Default: ''.
    C_TRF_FUNC_LINEAR : int
        linear function. Default: 0.
    C_TRF_FUNC_CUSTOM : int
        custom transfer function. Default: 1.
    C_TRF_FUNC_APPROX : int
        function approximation. Default: 2.
    """

    C_TYPE              = 'TransferFunction'
    C_NAME              = ''
    C_TRF_FUNC_LINEAR   = 0
    C_TRF_FUNC_CUSTOM   = 1
    C_TRF_FUNC_APPROX   = 2


## -------------------------------------------------------------------------------------------------
    def __init__(self,
                 p_name:str,
                 p_id:int=None,
                 p_type:int=None,
                 p_unit_in:str=None,
                 p_unit_out:str=None,
                 p_dt:float=0.01,
                 p_logging=Log.C_LOG_ALL,
                 **p_args) -> None:

        self.C_NAME = p_name
        self._set_type(p_type)
        self.dt = p_dt
        self._unit_in = p_unit_in
        self._unit_out = p_unit_out

        Log.__init__(self, p_logging=p_logging)
        PersonalisedStamp.__init__(self, p_name, p_id)
        
        if self.get_type() is not None:
            self._set_function_parameters(p_args)
        else:
            raise NotImplementedError('Please define p_type!')


## -------------------------------------------------------------------------------------------------
    def get_units(self):
        """
        This method provides a functionality to get the SI units of the input and output data.

        Returns
        -------
        self._unit_in : str
            the SI unit of the input data.
        self._unit_out : str
            the SI unit of the output data.
        """
        return self._unit_in, self._unit_out


## -------------------------------------------------------------------------------------------------
    def _set_type(self, p_type:int):
        """
        This method provides a functionality to set the type of the transfer function.

        Parameters
        ----------
        p_type : int
            the type of the transfer function.
        """
        self._type = p_type


## -------------------------------------------------------------------------------------------------
    def get_type(self) -> int:
        """
        This method provides a functionality to get the type of the transfer function.

        Returns
        -------
        int
            the type of the transfer function.
        """
        return self._type


## -------------------------------------------------------------------------------------------------
    def __call__(self, p_input, p_range=None):
        """
        This method provides a functionality to call the transfer function by giving an input value.

        Parameters
        ----------
        p_input :
            input value.
        p_range :
            range of the calculation. None means 0. Default: None.

        Returns
        -------
        output :
            output value.
        """
        if self.get_type() == self.C_TRF_FUNC_LINEAR:
            output = self._linear(p_input, p_range)
        
        elif self.get_type() == self.C_TRF_FUNC_CUSTOM:
            output = self._custom_function(p_input, p_range)
        
        elif self.get_type() == self.C_TRF_FUNC_APPROX:
            output = self._function_approximation(p_input, p_range)
        
        return output


## -------------------------------------------------------------------------------------------------
    def _set_function_parameters(self, p_args:dict) -> bool:
        """
        This method provides a functionality to set the parameters of the transfer function.

        Parameters
        ----------
        p_args : dict
            set of parameters of the transfer function.

        Returns
        -------
        bool
            true means no parameters are missing.
        """
        if self.get_type() == self.C_TRF_FUNC_LINEAR:
            try:
                self.m = p_args['m']
            except:
                raise NotImplementedError('Parameter m for linear function is missing.')
            try:
                self.b = p_args['b']
            except:
                raise NotImplementedError('Parameter b for linear function is missing.')
        
        elif self.get_type() == self.C_TRF_FUNC_CUSTOM:
            for key, val in p_args.items():
                exec(key + '=val')
        
        elif self.get_type() == self.C_TRF_FUNC_APPROX:
            raise NotImplementedError('Function approximation is not yet available.')
                
        return True


## -------------------------------------------------------------------------------------------------
    def _linear(self, p_input:float, p_range=None) -> float:
        """
        This method provides a functionality for linear transfer function.
        
        Formula --> y = mx+b
        y = output
        m = slope
        x = input
        b = y-intercept

        Parameters
        ----------
        p_input : float
            input value.
        p_range :
            range of the calculation. None means 0. Default: None.

        Returns
        -------
        float
            output value.
        """
        if p_range is None:
            return self.m * p_input + self.b
        else:
            points = int(p_range/self.dt)
            output = 0
            for x in range(points+1):
                current_input = p_input + x * self.dt
                output += self.m * current_input + self.b
            return output


## -------------------------------------------------------------------------------------------------
    def _custom_function(self, p_input, p_range=None):
        """
        This function represents the template to create a custom function and must be redefined.

        Parameters
        ----------
        p_input :
            input value.
        p_range :
            range of the calculation. None means 0. Default: None.

        Returns
        -------
        float
            output value.
        """  
        if p_range is None:
            raise NotImplementedError('This custom function is missing.')
        else:
            raise NotImplementedError('This custom function is missing.')
        

## -------------------------------------------------------------------------------------------------
    def plot(self, p_x_init:float, p_x_end:float):
        """
        This methods provides functionality to plot the defined function within a range.

        Parameters
        ----------
        p_x_init : float
            The initial value of the input (x-axis).
        p_x_end : float
            The end value of the input (x-axis).
        """
        x_value = []
        output = []
        p_range = p_x_end-p_x_init
        points = int(p_range/self.dt)

        for x in range(points+1):
            current_input = p_x_init + x * self.dt
            x_value.append(current_input)
            output.append(self(current_input, p_range=None))
        
        fig, ax = plt.subplots()
        ax.plot(x_value, output, linewidth=2.0)
        plt.show()


## -------------------------------------------------------------------------------------------------
    def _function_approximation(self, p_input, p_range=None):
        """
        The function approximation is not yet ready (coming soon).

        Parameters
        ----------
        p_input : TYPE
            DESCRIPTION.

        Returns
        -------
        bool
            DESCRIPTION.
        """
        raise NotImplementedError('Function approximation is not yet available in this version.')<|MERGE_RESOLUTION|>--- conflicted
+++ resolved
@@ -16,20 +16,13 @@
 ## -- 2023-01-15  1.3.1     SY       New class UnitConverter
 ## -- 2023-01-16  1.3.2     SY       Shift UnitConverter to bf.math
 ## -- 2023-01-18  1.3.3     SY       Debugging on TransferFunction
-<<<<<<< HEAD
-## -- 2023-01-27  1.4.0     MRD      Integrate MuJoCo as an optional state transition
-=======
 ## -- 2023-01-24  1.3.4     SY       Quality Assurance on TransferFunction
 ## -- 2023-01-31  1.3.5     SY       Renaming class Label to PersonalisedStamp
->>>>>>> 143b0af0
+## -- 2023-01-27  1.4.0     MRD      Integrate MuJoCo as an optional state transition
 ## -------------------------------------------------------------------------------------------------
 
 """
-<<<<<<< HEAD
-Ver. 1.4.0 (2023-01-27)
-=======
-Ver. 1.3.5 (2023-01-31)
->>>>>>> 143b0af0
+Ver. 1.4.0 (2023-01-31)
 
 This module provides models and templates for state based systems.
 """
