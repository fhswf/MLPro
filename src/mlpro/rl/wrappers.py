--- conflicted
+++ resolved
@@ -25,10 +25,11 @@
 ## -- 2021-10-07  1.4.0     MRD      Implement WrPolicySB32MLPro to wrap the policy from Stable-baselines3
 ## -- 2021-10-08  1.4.1     DA       Correction of wrapper WREnvGYM2MLPro
 ## -- 2021-10-18  1.4.2     DA       Reefactoring class WrPolicySB32MLPro
+## -- 2021-10-18  1.5.0     MRD      SB3 Off Policy Wrapper on WrPolicySB32MLPro
 ## -------------------------------------------------------------------------------------------------
 
 """
-Ver. 1.4.2 (2021-10-18)
+Ver. 1.5.0 (2021-10-18)
 
 This module provides wrapper classes for reinforcement learning tasks.
 """
@@ -678,18 +679,13 @@
             def record(self, key=None, value=None, exclude=None):
                 pass
 
-<<<<<<< HEAD
         class DummyEnv(gym.Env):
-            def __init__(self, p_state_space, p_action_space) -> None:
+            def __init__(self, p_observation_space, p_action_space) -> None:
                 super().__init__()
-                self.state_space = p_state_space
+                self.observation_space = p_observation_space
                 self.action_space = p_action_space
 
-
-        super().__init__(p_state_space, p_action_space, p_buffer_size=p_buffer_size, p_ada=p_ada, p_logging=p_logging)
-=======
         super().__init__(p_observation_space, p_action_space, p_buffer_size=p_buffer_size, p_ada=p_ada, p_logging=p_logging)
->>>>>>> 0971437f
         
         self.sb3 = p_sb3_policy
         self.last_buffer_element = None
@@ -724,20 +720,6 @@
         else:
             lows = []
             highs = []
-<<<<<<< HEAD
-            for dimension in range(state_dim):
-                lows.append(self.get_state_space().get_dim(dimension).get_boundaries()[0])
-                highs.append(self.get_state_space().get_dim(dimension).get_boundaries()[1])
-
-            state_space = gym.spaces.Box(
-                            low=np.array(lows, dtype=np.float32), 
-                            high=np.array(highs, dtype=np.float32), 
-                            shape=(state_dim,), 
-                            dtype=np.float32
-                            )
-                            
-        self.sb3.env = DummyEnv(state_space, action_space)
-=======
             for dimension in range(observation_dim):
                 lows.append(self.get_observation_space().get_dim(dimension).get_boundaries()[0])
                 highs.append(self.get_observation_space().get_dim(dimension).get_boundaries()[1])
@@ -748,7 +730,9 @@
                                     shape=(observation_dim,), 
                                     dtype=np.float32
                                 )
->>>>>>> 0971437f
+
+        # Create Dummy Env
+        self.sb3.env = DummyEnv(observation_space, action_space)
 
         # Setup SB3 Model
         self.sb3.observation_space = observation_space
@@ -774,17 +758,8 @@
         self.sb3._setup_model()
         self.sb3.set_logger(EmptyLogger)
 
-<<<<<<< HEAD
-    def _compute_action_on_policy(self, p_state: State) -> Action:
-        obs = p_state.get_values()
-=======
-        self._buffer = self.sb3.rollout_buffer
-
-
-## -------------------------------------------------------------------------------------------------
-    def compute_action(self, p_obs: State) -> Action:
+    def _compute_action_on_policy(self, p_obs: State) -> Action:
         obs = p_obs.get_values()
->>>>>>> 0971437f
         
         if not isinstance(obs, torch.Tensor):
             obs = torch.Tensor(obs).reshape(1,obs.size).to(self.sb3.device)
@@ -799,9 +774,8 @@
         action = Action(self._id, self._action_space, action)
         return action
 
-<<<<<<< HEAD
-    def _compute_action_off_policy(self, p_state: State) -> Action:
-        self.sb3._last_obs = p_state.get_values()
+    def _compute_action_off_policy(self, p_obs: State) -> Action:
+        self.sb3._last_obs = p_obs.get_values()
         action, buffer_action = self.sb3._sample_action(self.sb3.learning_starts)
 
         action = action.flatten()
@@ -831,11 +805,6 @@
         return True
 
     def _adapt_on_policy(self, *p_args) -> bool:
-=======
-
-## -------------------------------------------------------------------------------------------------
-    def _adapt(self, *p_args) -> bool:
->>>>>>> 0971437f
         # Add to buffer
         self._add_buffer(p_args[0])
 
@@ -862,7 +831,6 @@
 
         return True
     
-<<<<<<< HEAD
     def _clear_buffer_on_policy(self):
         self.sb3.rollout_buffer.reset()
 
@@ -900,16 +868,6 @@
         self._buffer = self.sb3.replay_buffer
 
     def _add_buffer_on_policy(self, p_buffer_element: SARSElement):
-=======
-
-## -------------------------------------------------------------------------------------------------
-    def clear_buffer(self):
-        self.sb3.rollout_buffer.reset()
-    
-
-## -------------------------------------------------------------------------------------------------
-    def add_buffer(self, p_buffer_element: SARSElement):
->>>>>>> 0971437f
         """
         Redefine add_buffer function. Instead of adding to MLPro SARBuffer, we are using
         internal buffer from SB3 for on_policy.
