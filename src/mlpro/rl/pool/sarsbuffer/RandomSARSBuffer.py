--- conflicted
+++ resolved
@@ -1,12 +1,7 @@
 ## -------------------------------------------------------------------------------------------------
 ## -- Project : MLPro - The integrative middleware framework for standardized machine learning
-<<<<<<< HEAD
 ## -- Package : mlpro.rl.pool.sarsbuffer
 ## -- Module  : RandomSARSBuffer.py
-=======
-## -- Package : mlpro.pool.sarbuffer
-## -- Module  : RandomSARSBuffer
->>>>>>> f7c0ddfd
 ## -------------------------------------------------------------------------------------------------
 ## -- History :
 ## -- yyyy-mm-dd  Ver.      Auth.    Description
