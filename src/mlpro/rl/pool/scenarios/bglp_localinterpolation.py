--- conflicted
+++ resolved
@@ -4,21 +4,6 @@
 ## -- Module  : bglp_localinterpolation
 ## -------------------------------------------------------------------------------------------------
 ## -- History :
-<<<<<<< HEAD
-## -- yyyy-mm-dd  Ver.  Auth.  Description
-## -- 2021-09-06  0.00  SY     Creation
-## -- 2021-09-06  1.00  SY     Release of first version
-## -- 2021-09-11  1.00  MRD    Change Header information to match our new library name
-## -- 2021-09-22  1.01  SY     Solving minor bugs
-## -- 2021 09-26  1.02  MRD    Change the import module due to the change of the pool
-## --                          folder structer
-## -- 2021 09-30  1.03  SY     Minor Improvements
-## -- 2021 10-06  1.04  SY     Minor Improvements
-## -----------------------------------------------------------------------------
-
-"""
-Ver. 1.04 (2021-10-06)
-=======
 ## -- yyyy-mm-dd  Ver.      Auth.    Description
 ## -- 2021-09-06  0.0.0     SY       Creation
 ## -- 2021-09-06  1.0.0     SY       Release of first version
@@ -32,7 +17,6 @@
 
 """
 Ver. 1.0.4 (2021-10-07)
->>>>>>> daf03db7
 
 Environment : BGLP
 Algorithms  : SbPG - Local Interpolation (dummy)
@@ -51,6 +35,8 @@
 import torch
 
 #################################################################
+
+cycle_limit         = 1000
 
 class MyPolicy(Policy):
 
@@ -287,4 +273,10 @@
                 p_ada=True,
                 p_logging=True),
             p_weight=1.0
-            )+            )
+        
+#################################################################
+
+
+myscenario  = MyScenario(p_mode=Environment.C_MODE_SIM, p_ada=True, p_cycle_limit=cycle_limit,
+                         p_visualize=True, p_logging=True)