## -------------------------------------------------------------------------------------------------
## -- Project : MLPro - The integrative middleware framework for standardized machine learning
<<<<<<< HEAD
## -- Package : mlpro.rl.pool.policies
## -- Module  : dummy.py
=======
## -- Package : mlpro.pool.policies
## -- Module  : dummy
>>>>>>> f7c0ddfd
## -------------------------------------------------------------------------------------------------
## -- History :
## -- yyyy-mm-dd  Ver.      Auth.    Description
## -- 2021-12-08  1.0.0     MRD      Creation
## -- 2022-11-02  1.1.0     DA       - Refactoring: methods adapt(), _adapt()
## --                                - Code cleaning
## -- 2022-11-07  1.2.0     DA       Refactoring
## -- 2025-07-17  1.3.0     DA       Refactoring
## -------------------------------------------------------------------------------------------------

"""
Ver. 1.3.0 (2025-07-17) 

This module provide Policy Dummy for unittest purpose.
"""

import random

import numpy as np

from mlpro.bf import Log
from mlpro.bf.math import MSpace
from mlpro.bf.systems import State, Action

from mlpro.rl import SARSElement, Policy
from mlpro.rl.pool.sarsbuffer.RandomSARSBuffer import RandomSARSBuffer



# Export list for public API
__all__ = [ 'MyDummyPolicy' ]




## -------------------------------------------------------------------------------------------------
## -------------------------------------------------------------------------------------------------
class MyDummyPolicy (Policy):
    """
    Creates a policy that satisfies mlpro interface.
         
    Parameters
    ----------
     p_observation_space : MSpace     
        Subspace of an environment that is observed by the policy.
    p_action_space : MSpace
        Action space object.
    p_buffer_size : int           
        Size of internal buffer. Default = 1.
    p_batch_size : int
        Batch size. Default = 5
    p_warm_up_step : int
        Warm up step. Default = 10.
    p_ada : bool               
        Boolean switch for adaptivity. Default = True.
    p_visualize : bool
        Boolean switch for env/agent visualisation. Default = False.
    p_logging
        Log level (see constants of class Log). Default = Log.C_LOG_ALL.
    """

    C_NAME          = 'MyPolicy'
    C_BUFFER_CLS    = RandomSARSBuffer

## -------------------------------------------------------------------------------------------------
    def __init__( self, 
                  p_observation_space:MSpace, 
                  p_action_space:MSpace, 
                  p_buffer_size, 
                  p_batch_size=5, 
                  p_warm_up_step=10, 
                  p_ada:bool=True, 
                  p_visualize:bool=False,
                  p_logging=Log.C_LOG_ALL ):

        super().__init__ ( p_observation_space=p_observation_space, 
                           p_action_space=p_action_space, 
                           p_buffer_size=p_buffer_size, 
                           p_ada=p_ada, 
                           p_visualize=p_visualize, 
                           p_logging=p_logging )

        self._state_space   = p_observation_space
        self._action_space  = p_action_space
        self.warm_up_phase = p_warm_up_step
        self.batch_size = p_batch_size
        self.additional_buffer_element = {}
        self.set_id(0)


## -------------------------------------------------------------------------------------------------
    def add_buffer(self, p_buffer_element: SARSElement):
        """
        Intended to save the data to the buffer. By default it save the SARS data.
        
        """
        buffer_element = self._add_additional_buffer(p_buffer_element)
        self._buffer.add_element(buffer_element)


## -------------------------------------------------------------------------------------------------
    def _add_additional_buffer(self, p_buffer_element: SARSElement):
        p_buffer_element.add_value_element(self.additional_buffer_element)
        return p_buffer_element


## -------------------------------------------------------------------------------------------------
    def clear_buffer(self):
        self._buffer.clear()


## -------------------------------------------------------------------------------------------------
    def compute_action(self, p_state: State) -> Action:
        # 1 Create a numpy array for your action values 
        my_action_values = np.zeros(self._action_space.get_num_dim())

        # 2 Computing action values is up to you...
        for d in range(self._action_space.get_num_dim()):
            my_action_values[d] = random.random() 

        # 3 Return an action object with your values
        return Action(self._id, self._action_space, my_action_values)


## -------------------------------------------------------------------------------------------------
    def _adapt(self, p_sars_elem:SARSElement) -> bool:
        # 1 Adapting the internal policy is up to you...
        # Add data to buffer
        self.add_buffer(p_sars_elem)

        if len(self._buffer) < self.warm_up_phase:
            self.log(self.C_LOG_TYPE_I, 'Buffer is not full yet, keep collecting data!')
            return False

        sar_data = self._buffer.get_sample(self.batch_size)

        # 2 Only return True if something has been adapted...
        return True<|MERGE_RESOLUTION|>--- conflicted
+++ resolved
@@ -1,12 +1,7 @@
 ## -------------------------------------------------------------------------------------------------
 ## -- Project : MLPro - The integrative middleware framework for standardized machine learning
-<<<<<<< HEAD
 ## -- Package : mlpro.rl.pool.policies
 ## -- Module  : dummy.py
-=======
-## -- Package : mlpro.pool.policies
-## -- Module  : dummy
->>>>>>> f7c0ddfd
 ## -------------------------------------------------------------------------------------------------
 ## -- History :
 ## -- yyyy-mm-dd  Ver.      Auth.    Description
