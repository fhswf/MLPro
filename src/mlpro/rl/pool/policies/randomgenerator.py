--- conflicted
+++ resolved
@@ -1,12 +1,7 @@
 ## -------------------------------------------------------------------------------------------------
 ## -- Project : MLPro - The integrative middleware framework for standardized machine learning
-<<<<<<< HEAD
 ## -- Package : mlpro.rl.pool.policies
 ## -- Module  : randomgenerator.py
-=======
-## -- Package : mlpro.pool.policies
-## -- Module  : randomgenerator
->>>>>>> f7c0ddfd
 ## -------------------------------------------------------------------------------------------------
 ## -- History :
 ## -- yyyy-mm-dd  Ver.      Auth.    Description
