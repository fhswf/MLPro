## -----------------------------------------------------------------------------
## -- Project : FH-SWF Automation Technology - Common Code Base (CCB)
## -- Package : mlpro
## -- Module  : BGLP
## -----------------------------------------------------------------------------
## -- History :
## -- yyyy-mm-dd  Ver.  Auth.  Description
## -- 2021-06-07  0.00  SY     Creation
## -- 2021-08-31  1.00  SY     Release of first version
## -- 2021-09-01  1.01  SY     Minor improvements, code cleaning, add descriptions
## -- 2021-09-06  1.02  SY     Minor improvements, combine bglp and BGLP classes
## -- 2021-09-11  1.02  MRD    Change Header information to match our new library name
## -- 2021-10-02  1.03  SY     Minor change
## -- 2021-10-05  1.04  SY     Update following new attributes done and broken in State
<<<<<<< HEAD
## -- 2021-10-07  2.00  SY     Enable batch production scenario
## -----------------------------------------------------------------------------

"""
Ver. 2.00 (2021-10-07)
=======
## -----------------------------------------------------------------------------

"""
Ver. 1.04 (2021-10-05)
>>>>>>> daf03db7

This module provides an environment of Bulk Good Laboratory Plant (BGLP).
"""

from mlpro.rl.models import *
import numpy as np
import torch
import random
        
        
        
        
        
## -------------------------------------------------------------------------------------------------
## -------------------------------------------------------------------------------------------------

class Actuator:
    reg_a               = []
    idx_a               = 0
    power_max           = 0
    power_min           = 0
    power_coeff         = 0
    action_max          = 0
    action_min          = 0
    mass_coeff          = 0
    t_activated         = 0
    t_end               = 0
    status              = False
    cur_mass_transport  = 0
    cur_power           = 0
    cur_action          = 0
    cur_speed           = 0
    type_               = ""
    
    def __init__(self, minpower, maxpower, minaction, maxaction, masscoeff):
        """
        

        Parameters
        ----------
        maxpower : Numeric Types
            the maximum power of an actuator
        minaction : Numeric Types
            the minimum action of an actuator
        maxaction : Numeric Types
            the maximum action of an actuator
        masscoeff : Numeric Types
            the mass transport coefficient of an actuator.

        Returns
        -------
        None.

        """
        self.idx_a              = len(self.reg_a)
        self.reg_a.append(self)
        self.power_max          = maxpower
        self.power_min          = minpower
        self.action_min         = minaction
        self.action_max         = maxaction
        self.mass_coeff         = masscoeff
        self.cur_mass_transport = 0
        self.cur_power          = 0
        self.cur_action         = 0
        self.cur_speed          = 0
        
        
        
        
## -------------------------------------------------------------------------------------------------
## -------------------------------------------------------------------------------------------------
    
class VacuumPump(Actuator):
    reg_v       = []
    idx_v       = 0
    name        = ""
    t_end_max   = 0
    
    def __init__(self, name, minpower, maxpower, minaction, maxaction, masscoeff):    
        """
        

        Parameters
        ----------
        name : Text Type
            label for an actuator (e.g. Belt_A, Vac_A, etc.)
        maxpower : Numeric Types
            the maximum power of an actuator
        minaction : Numeric Types
            the minimum action of an actuator
        maxaction : Numeric Types
            the maximum action of an actuator
        masscoeff : Numeric Types
            the mass transport coefficient of an actuator.

        Returns
        -------
        None.

        """
        Actuator.__init__(self, minpower, maxpower, minaction, maxaction, masscoeff)
        self.idx_v  = len(self.reg_v)
        self.reg_v.append(self)
        self.name   = name
        self.type_  = "VAC"
        
    def start_t(self, now, duration, overwrite = False): 
        """
        

        Parameters
        ----------
        now : Numeric Types
            current_simulation time
        duration : Numeric Types (0 to 1)
            the selected action by an agent
        overwrite : Boolean, optional
            to select whether the actuator is already activated or not

        Returns
        -------
        None.

        """
        if self.status == False:
            self.t_activated    = now
            self.t_end          = now + duration * self.action_max
            self.t_end_max      = now + self.action_max
            self.cur_action     = duration * self.action_max
            self.status         = True
        else:
            if overwrite:
                self.cur_action = duration * self.action_max
                self.t_end      = now + duration * self.action_max    
                self.status     = True
                
    def calc_mass(self, now):
        """
        

        Parameters
        ----------
        now : Numeric Types
            current_simulation time

        Returns
        -------
        current transported mass

        """
        if self.status == True:
            t_diff = now - (self.t_activated + self.action_min)
            if t_diff >= 0:
                self.cur_mass_transport = (2*self.mass_coeff[1]) + self.mass_coeff[0]
        return self.cur_mass_transport        
        
    def calc_energy(self):
        """
        

        Returns
        -------
        current power consumption

        """
        if self.status == True:
            self.cur_power = self.power_max
        return self.cur_power / 1000.0
        
    def update(self, now):
        """
        

        Parameters
        ----------
        now : Numeric Types
            current_simulation time

        Returns
        -------
        None.

        """
        if self.status == True:
            if self.t_end < now or self.t_end_max < now:
                self.deactivate()
    
    def deactivate(self):
        self.status             = False
        self.cur_mass_transport = 0
        self.cur_power          = 0
        
        
        
        
        
## -------------------------------------------------------------------------------------------------
## -------------------------------------------------------------------------------------------------
        
class Belt(Actuator):
    reg_b       = []
    idx_b       = 0
    name        = ""
    actiontype  = ""
    speed       = 0
    
    def __init__(self, name, actiontype, minpower, maxpower, minaction, maxaction, masscoeff):
        """
        

        Parameters
        ----------
        name : Text Type
            label for an actuator (e.g. Belt_A, Vac_A, etc.)
        actiontype : Text Type
            "C" for continuous action, "B" for binary action
        maxpower : Numeric Types
            the maximum power of an actuator
        minaction : Numeric Types
            the minimum action of an actuator
        maxaction : Numeric Types
            the maximum action of an actuator
        masscoeff : Numeric Types
            the mass transport coefficient of an actuator.

        Returns
        -------
        None.

        """
        Actuator.__init__(self, minpower, maxpower, minaction, maxaction, masscoeff)
        self.idx_b = len(self.reg_b)
        self.reg_b.append(self)
        self.name = name
        self.actiontype = actiontype
        self.speed = 0
        self.type_ = "BLT"
        
    def start_t(self, now, duration, speed = 0, overwrite = False):
        """
        

        Parameters
        ----------
        
        now : Numeric Types
            current_simulation time
        duration : Numeric Types
            time set parameter.
        speed : Numeric Types (0 to 1)
            the selected action by an agent
        overwrite : Boolean, optional
            to select whether the actuator is already activated or not

        Returns
        -------
        None.

        """
        if speed > 1.0:
            self.speed = 1.0
        else:
            self.speed = speed
        if self.status == False or overwrite:
            self.t_activated = now
            
            if self.actiontype == "C":
                self.t_end = now + duration
                self.cur_action = self.speed
            elif self.actiontype == "B":
                self.t_end = now + duration * self.action_max
                self.cur_action = duration * self.action_max
            self.status = True
            
    def calc_mass(self, now = 0):
        """


        Parameters
        ----------
        now : Numeric Types
            current_simulation time

        Returns
        -------
        current transported mass

        """
        if self.status == True:
            if self.actiontype == "C":
                self.cur_mass_transport = self.mass_coeff*(self.speed*(self.action_max-self.action_min)+self.action_min)
            elif self.actiontype == "B":
               self.cur_mass_transport = self.mass_coeff*self.speed
        return self.cur_mass_transport
    
    def calc_energy(self):
        """


        Returns
        -------
        current power consumption

        """
        if self.status == True:
            if self.actiontype == "C":
                self.cur_power  = self.speed*(self.power_max-self.power_min)+self.power_min
            elif self.actiontype == "B":
                self.cur_power = self.power_max
        return self.cur_power / 1000.0
        
    def update(self, now):
        """


        Parameters
        ----------
        now : Numeric Types
            current_simulation time

        Returns
        -------
        None.

        """
        if self.status == True:
            if self.t_end < now:
                self.deactivate()
    
    def deactivate(self):
        self.status             == False
        self.cur_mass_transport = 0
        self.cur_power          = 0
        
    
        
        
 

## -------------------------------------------------------------------------------------------------
## -------------------------------------------------------------------------------------------------

class Reservoir:
    reg_r           = []
    idx_r           = []
    vol_max         = 0
    vol_init_abs    = 0
    vol_cur_abs     = 0
    vol_cur_rel     = 0
    change          = 0

    def __init__(self, vol_max, vol_init_abs=0):
        """
        

        Parameters
        ----------
        vol_max : Numeric Types
            maximum volume of a reservoir
        vol_init_abs : Numeric Types
            absolute initial volume of a reservoir

        Returns
        -------
        None.

        """
        self.idx_r          = len(self.reg_r)
        self.reg_r.append(self)
        self.vol_max        = vol_max
        self.vol_init_abs   = vol_init_abs
        self.vol_cur_abs    = vol_init_abs
        self.vol_cur_rel    = self.vol_cur_abs / self.vol_max
        self.change         = 0
        
    def set_change(self, vol_change):
        """
        

        Parameters
        ----------
        vol_change : Numeric Types
            volume change for each time step

        Returns
        -------
        None.

        """
        self.change = vol_change
            
    def update(self):
        self.vol_cur_abs += self.change
        self.vol_cur_rel = self.vol_cur_abs / self.vol_max
        
    
    
    
    
## -------------------------------------------------------------------------------------------------
## -------------------------------------------------------------------------------------------------
        
class Silo(Reservoir):
    reg_s   = []
    idx_s   = []
    name    = ""
    type_   = ""
    
    def __init__(self, name, vol_max, vol_cur = 0, mode = "abs"):
        """
        

        Parameters
        ----------
        nname : Text Type
            label for an actuator (e.g. Hopper_A, Silo_A, etc.)
        vol_max : Numeric Types
            maximum volume of an reservoir
        vol_cur : Numeric Types
            current volume of an reservoir
        mode : Text Type
            The default is "abs".

        Returns
        -------
        None.

        """
        if mode == "abs":
            vol_cur = vol_cur
        elif mode == "rel":
            vol_cur = vol_max * vol_cur
        Reservoir.__init__(self, vol_max, vol_cur)
        self.name   = name
        self.idx_s  = len(self.reg_s)
        self.reg_s.append(self)
        self.type_  = "SIL"




## -------------------------------------------------------------------------------------------------
## -------------------------------------------------------------------------------------------------
    
class Hopper(Reservoir):
    reg_h   = []
    idx_h   = []
    name    = ""
    type_   = ""
    
    def __init__(self, name, vol_max, vol_cur = 0, mode = "abs"):
        """
        

        Parameters
        ----------
        nname : Text Type
            label for an actuator (e.g. Hopper_A, Silo_A, etc.)
        vol_max : Numeric Types
            maximum volume of an reservoir
        vol_cur : Numeric Types
            current volume of an reservoir
        mode : Text Type
            The default is "abs".

        Returns
        -------
        None.

        """
        if mode == "abs":
            vol_cur = vol_cur
        elif mode == "rel":
            vol_cur = vol_max * vol_cur
        Reservoir.__init__(self, vol_max, vol_cur)
        self.name   = name
        self.idx_h  = len(self.reg_h)
        self.reg_h.append(self)
        self.type_  = "HOP" 






## -------------------------------------------------------------------------------------------------
## -------------------------------------------------------------------------------------------------

class BGLP(Environment):
    C_NAME              = "BGLP"
    C_LATENCY           = timedelta(0,1,0)    
    C_INFINITY          = np.finfo(np.float32).max
    sils                = []
    hops                = []
    ress                = []
    blts                = []
    vacs                = []
    acts                = []
    con_act_to_res      = []
    m_param             = []
    _demand             = 0
    t                   = 0
    t_step              = 0
    lr_margin           = 0
    lr_demand           = 0
    lr_energy           = 0
    overflow            = []
    demand              = []
    energy              = []
    transport           = []
    reward              = []
    levels_init         = 0
    reset_levels        = 0
    overflow_t          = 0
    demand_t            = 0
    energy_t            = 0
    transport_t         = 0
    margin_t            = 0
<<<<<<< HEAD
    prod_reached        = 0
    prod_target         = 0
    prod_scenario       = 0
=======
>>>>>>> daf03db7

    def __init__(self, p_reward_type=Reward.C_TYPE_OVERALL, p_logging=True,
                 t_step=0.5, t_set=10.0, demand=0.1, lr_margin=1.0, lr_demand=4.0,
                 lr_energy=0.0010, margin_p=[0.2,0.8,4], prod_target=10000,
                 prod_scenario='continuous'):
        """
        Parameters:
            p_reward_type   Reward type to be computed
            p_logging       Boolean switch for logging
            t_step          Time per step
            t_set           A set of time to update action
            demand          Production demand (L/s)
            lr_margin       Learning rate for margin (rewarding)
            lr_demand       Learning rate for demand (rewarding)
            lr_energy       Learning rate for energy (rewarding)
            margin_p        Margin parameters
            prod_target     Production target in one episode (L)
            prod_scenario   Production scenarion ('continuous'/'batch')
        """
        
        self.num_envs       = 5                                                 # Number of internal sub-environments
        self.reward_type    = p_reward_type
        super().__init__(p_mode=Environment.C_MODE_SIM, p_logging=p_logging)
        
        self.t              = 0
        self.t_step         = t_step
        self.t_set          = t_set
        self._demand        = demand
        self.lr_margin      = lr_margin
        self.lr_demand      = lr_demand
        self.lr_energy      = lr_energy
        self.prod_target    = prod_target
        self.prod_scenario  = prod_scenario
        self.levels_init    = torch.ones(6,1)*0.5
        self.sils           = []
        self.hops           = []
        self.ress           = []
        self.blts           = []
        self.vacs           = []
        self.acts           = []
        
        belt_a              = Belt("Belt_A", "C", 40.0, 50.5, 450, 1850, 0.01/60)
        belt_b              = Belt("Belt_B", "B", 0, 26.9, 0, self.t_set, 0.4)
        belt_c              = Belt("Belt_C", "C", 114.828, 370, 450, 1450, 0.01249/60)
        vac_b               = VacuumPump("Vac_B", 0, 305, 0.567, 4.575*int(self.t_set//4.575), [0.464, 0.0332])
        vac_c               = VacuumPump("Vac_C", 0, 456, 0.979, 9.5*int(self.t_set//9.5), [0.3535, 0.0096])
        
        sil_a               = Silo("Silo_A", 17.42, random.uniform(0,1), mode="rel")                
        sil_b               = Silo("Silo_B", 17.42, random.uniform(0,1), mode="rel")
        sil_c               = Silo("Silo_C", 17.42, random.uniform(0,1), mode="rel")
        hop_a               = Hopper("Hopper_A", 9.1, random.uniform(0,1), mode="rel")                
        hop_b               = Hopper("Hopper_B", 9.1, random.uniform(0,1), mode="rel")
        hop_c               = Hopper("Hopper_C", 9.1, random.uniform(0,1), mode="rel")
        
        self.sils.append(sil_a)
        self.sils.append(sil_b)
        self.sils.append(sil_c)
        self.hops.append(hop_a)
        self.hops.append(hop_b)
        self.hops.append(hop_c)
        self.ress.append(sil_a)
        self.ress.append(hop_a)
        self.ress.append(sil_b)
        self.ress.append(hop_b)
        self.ress.append(sil_c)
        self.ress.append(hop_c)
        
        self.blts.append(belt_a)
        self.blts.append(belt_b)
        self.blts.append(belt_c)
        self.vacs.append(vac_b)
        self.vacs.append(vac_c)
        self.acts.append(belt_a)
        self.acts.append(vac_b)
        self.acts.append(belt_b)
        self.acts.append(vac_c)
        self.acts.append(belt_c)
        
        self.margin_p           = margin_p
        self.margin             = torch.zeros((len(self.ress),1))
        self.overflow           = torch.zeros((len(self.ress),1))
        self.demand             = torch.zeros((len(self.ress),1))
        self.energy             = torch.zeros((len(self.acts),1))
        self.transport          = torch.zeros((len(self.acts),1))
        self.overflow_t         = torch.zeros((len(self.ress),1))
        self.demand_t           = torch.zeros((len(self.ress),1))
        self.energy_t           = torch.zeros((len(self.acts),1))
        self.transport_t        = torch.zeros((len(self.acts),1))
        self.margin_t           = torch.zeros((len(self.ress),1))
        self.reward             = torch.zeros((len(self.acts),1))
        self.con_res_to_act     = [[-1,0],[0,1],[1,2],[2,3],[3,4],[4,-1]]
        
        self.reset()
            
    def _setup_spaces(self):
        """
        To enrich the state and action space with specific dimensions. 
        """
        levels_max = [17.42, 9.10, 17.42, 9.10, 17.42, 9.10]
        self._state_space.add_dim(Dimension(0, 'E-0 LvlSiloA', 'R', 'Env-0 Level of Silo A', '', 'L', 'L',[0, levels_max[0]]))
        self._state_space.add_dim(Dimension(1, 'E-0 LvlHopperA', 'R', 'Env-0 Level of Hopper A', '', 'L', 'L',[0, levels_max[1]]))
        self._state_space.add_dim(Dimension(2, 'E-0 LvlSiloB', 'R', 'Env-0 Level of Silo B', '', 'L', 'L',[0, levels_max[2]]))
        self._state_space.add_dim(Dimension(3, 'E-0 LvlHopperB', 'R', 'Env-0 Level of Hopper B', '', 'L', 'L',[0, levels_max[3]]))
        self._state_space.add_dim(Dimension(4, 'E-0 LvlSiloC', 'R', 'Env-0 Level of Silo C', '', 'L', 'L',[0, levels_max[4]]))
        self._state_space.add_dim(Dimension(5, 'E-0 LvlHopperC', 'R', 'Env-0 Level of Hopper C', '', 'L', 'L',[0, levels_max[5]]))
            
        for i in range(self.num_envs):
            env_str = str(i)
            self._action_space.add_dim(Dimension(i, 'E-' + env_str + ' Act', 'R', 'Env-' + env_str + ' Actuator Control', '', '', '', [0,1]))

    def collect_substates(self) -> State:
        """
        To provide a method that set the value of a state, which will be used
        for reset method
        """
        state = State(self._state_space)
        sub_state_val = self.calc_state()
        for i in range(len(sub_state_val)):
            state.set_value(i, sub_state_val[i])
        return state
    
    def reset(self) -> None:
        """
        To reset environment
        """
        self.reset_levels()
        self.reset_actuators()
<<<<<<< HEAD
        obs                 = self.calc_state()
        self.t              = 0
        self.prod_reached   = 0
        self._state         = self.collect_substates()
=======
        obs         = self.calc_state()
        self.t      = 0
        self._state = self.collect_substates()
>>>>>>> daf03db7

    def _simulate_reaction(self, p_action: Action) -> None:
        """
        To simulate the environment reacting selected actions
        """
        action          = []
        for agent_id in p_action.get_agent_ids():
            action_elem = p_action.get_elem(agent_id)
            for action_id in action_elem.get_dim_ids():
                action_elem_env = ActionElement(self.get_action_space())
                action_elem_env.set_value(action_id, action_elem.get_value(action_id))
                action_env      = Action()
                action_env.add_elem(agent_id, action_elem_env)
                action.append(action_elem_env.get_value(action_id))
        
        self.overflow_t         = torch.zeros((len(self.ress),1))
        self.demand_t           = torch.zeros((len(self.ress),1))
        self.energy_t           = torch.zeros((len(self.acts),1))
        self.transport_t        = torch.zeros((len(self.acts),1))
        self.margin_t           = torch.zeros((len(self.ress),1))
        x = 0
        while x < (self.t_set//self.t_step):
            overflow_diff, demand_diff, energy_diff, transport_diff, margin_diff = self.get_status(self.t, self._demand)
            self.overflow_t     += overflow_diff
            self.demand_t       += demand_diff
            self.energy_t       += energy_diff
            self.transport_t    += transport_diff
            self.margin_t       += margin_diff
            self.t              += self.t_step
            x += 1
        self.set_actions(action)
        self._state.set_done(False)
        self._state.set_broken(False)
        self._state = self.collect_substates()


    def _evaluate_state(self) -> None: 
<<<<<<< HEAD
        """
        Updates the goal achievement value in [0,1] and the flags done and broken
        based on the current state. Please redefine.
   
        Returns:
          -
        """

        if self.prod_scenario == 'continuous':
            self.goal_achievement = 0.0
            self._state.set_done(False)
            self._state.set_broken(False)
        else:
            if self.prod_reached >= self.prod_target:
                self.goal_achievement = 1.0
                self._state.set_done(True)
            else:
                self.goal_achievement = self.prod_reached/self.prod_target
                self._state.set_done(False)
                self._state.set_broken(False)
             
=======
         """
         Updates the goal achievement value in [0,1] and the flags done and broken
         based on the current state. Please redefine.
    
         Returns:
           -
         """
    
         self.goal_achievement = 0.0
         self._state.set_done(False)
         self._state.set_broken(False)
>>>>>>> daf03db7

    def compute_reward(self) -> Reward:
        """
        To calculate reward (can be redifined)
        """
        reward = Reward(self.reward_type)

        if self.reward_type == Reward.C_TYPE_OVERALL:
            r_overall = 0
            r_overall = r_overall + sum(self.calc_reward()).item()
            reward.set_overall_reward(r_overall)

        else:
           for agent_id in self.last_action.get_agent_ids():
                agent_action_elem   = self.last_action.get_elem(agent_id)
                agent_action_ids    = agent_action_elem.get_dim_ids()
                r_agent             = 0
                r_reward            = self.calc_reward()
                for action_id in agent_action_ids:
                    r_action        = r_reward[action_id]
                    if self.reward_type == Reward.C_TYPE_EVERY_ACTION:
                        reward.add_action_reward(agent_id, action_id, r_action)
                    elif self.reward_type == Reward.C_TYPE_EVERY_AGENT:
                        r_agent = r_agent + r_action
                if self.reward_type == Reward.C_TYPE_EVERY_AGENT:
                    r_agent = r_agent / len(agent_action_ids)
                    reward.add_agent_reward(agent_id, r_agent)
        return reward

    def visualize(self) -> None:
        """
        Updates the visualization of the environment. Please redefine.
        """
        
        pass
  
    def calc_mass_flows(self):
        """
        To calculate mass flow transported by actuators
        """
        for act_num in range(len(self.acts)):
            self.transport[act_num] = self.acts[act_num].calc_mass(self.t)*self.t_step

    def calc_energy(self):
        """
        To calculate power consumptions per actuator
        """
        for act_num in range(len(self.acts)):
            self.energy[act_num] = self.acts[act_num].calc_energy()*self.t_step
                
    def calc_margin(self):   
        """
        To calculate margin level for every reservoir
        """             
        for i in range(len(self.ress)):
            vol_rel = self.ress[i].vol_cur_rel
            if vol_rel < self.margin_p[0]:
                self.margin[i] = (0-self.margin_p[2])/(self.margin_p[0])*(vol_rel-self.margin_p[0])*self.t_step
            elif vol_rel > self.margin_p[1]:
                self.margin[i] = self.margin_p[2]/(1-self.margin_p[1])*(vol_rel-self.margin_p[1])*self.t_step
            else:
                self.margin[i] = 0.0
                
    def set_volume_changes(self, demandval): 
        """
        To set up volume changes for every reservoir
        """
        for resnum in range(len(self.ress)):
            res = self.ress[resnum]
            current_vol = res.vol_cur_abs
            if resnum == 0:
                ins = 0
                outs = self.transport[self.con_res_to_act[resnum][1]]
            elif resnum == len(self.ress)-1:
                ins = self.transport[self.con_res_to_act[resnum][0]]
                outs = demandval*self.t_step
            else:
                ins = self.transport[self.con_res_to_act[resnum][0]]
                outs = self.transport[self.con_res_to_act[resnum][1]]
                
            if ins > self.ress[resnum-1].vol_cur_abs and resnum != 0:
                ins = self.ress[resnum-1].vol_cur_abs
            demand = current_vol+ins-outs
            if outs > current_vol:
                outs = current_vol
            if demand > 0:
                demand = 0
            overflow = current_vol+ins-outs-res.vol_max
            if overflow < 0:
                overflow = 0
            self.overflow[resnum] = overflow
            self.demand[resnum] = demand
            res.set_change(ins-outs-overflow)
            if resnum == len(self.ress)-1:
                self.prod_reached += outs

    def update_levels(self):
        """
        To update current reservoirs' level'
        """
        for resnum in range(len(self.ress)):
            res = self.ress[resnum]
            res.update()
            if resnum == 0:
                if res.vol_cur_rel <= self.margin_p[0]:
                    res.vol_cur_abs = self.levels_init[resnum]*res.vol_max
                    res.vol_cur_rel = self.levels_init[resnum]

    def reset_levels(self):
        """
        To reset reservoirs
        """
        for resnum in range(len(self.ress)):
            res = self.ress[resnum]
            res.vol_cur_abs = self.levels_init[resnum]*res.vol_max
            res.vol_cur_rel = self.levels_init[resnum]
    
    def reset_actuators(self):
        """
        To reset actuators
        """
        for act in self.acts:
            act.deactivate()

    def update_actuators(self):
        """
        To update actuators
        """
        for act in self.acts:
            act.update(self.t)
                
    def update(self, demandval):
        """
        To set up volume changes, update reservoirs' level, and update actuators'
        """
        self.set_volume_changes(demandval)
        self.update_levels()
        self.update_actuators()
        
    def get_status(self, t, demandval):
        """
        To calculate overflow, demand, energy, transport, and margin.
        This function will be called every time step.
        """
        self.t = t       
        self.calc_mass_flows()
        self.calc_energy()
        self.calc_margin()
        self.update(demandval)        
        return self.overflow, self.demand, self.energy, self.transport, self.margin
            
    def set_actions(self, actions):   
        """
        To set up actions for actuators.
        This function will be called every time set.
        """
        t_set = self.t_set-2*self.t_step  
        for actnum in range(len(self.acts)):
            act = self.acts[actnum]
            if act.type_ == "VAC":
                act.start_t(self.t, actions[actnum])
            elif act.type_ == "BLT":
                if act.actiontype == "B":
                    if actions[actnum] >= 0.5:
                        actions[actnum] = 1
                    else:
                        actions[actnum] = 0
                act.start_t(self.t, t_set, actions[actnum])
    
    def calc_state(self):
        """
        To get current levels of reservoirs
        """
        levels = np.zeros((len(self.ress),1))
        for resnum in range(len(self.ress)):
            res = self.ress[resnum]
            levels[resnum] = res.vol_cur_rel
        return levels
            
    def calc_reward(self):
        """
        To calculate the utility/reward
        """
        for actnum in range(len(self.acts)):
            acts = self.acts[actnum]
            self.reward[actnum] = 1/(1+self.lr_margin*self.margin_t[actnum])+1/(1+self.lr_energy*self.energy_t[actnum]/(acts.power_max/1000.0))
            if actnum == len(self.acts)-1:
                self.reward[actnum] += 1/(1-self.lr_demand*self.demand_t[-1])
            else:
                self.reward[actnum] += 1/(1+self.lr_margin*self.margin_t[actnum+1])
        return self.reward[:]








<|MERGE_RESOLUTION|>--- conflicted
+++ resolved
@@ -12,23 +12,16 @@
 ## -- 2021-09-11  1.02  MRD    Change Header information to match our new library name
 ## -- 2021-10-02  1.03  SY     Minor change
 ## -- 2021-10-05  1.04  SY     Update following new attributes done and broken in State
-<<<<<<< HEAD
-## -- 2021-10-07  2.00  SY     Enable batch production scenario
-## -----------------------------------------------------------------------------
-
-"""
-Ver. 2.00 (2021-10-07)
-=======
 ## -----------------------------------------------------------------------------
 
 """
 Ver. 1.04 (2021-10-05)
->>>>>>> daf03db7
 
 This module provides an environment of Bulk Good Laboratory Plant (BGLP).
 """
 
 from mlpro.rl.models import *
+from mlpro.gt.models import *
 import numpy as np
 import torch
 import random
@@ -542,17 +535,10 @@
     energy_t            = 0
     transport_t         = 0
     margin_t            = 0
-<<<<<<< HEAD
-    prod_reached        = 0
-    prod_target         = 0
-    prod_scenario       = 0
-=======
->>>>>>> daf03db7
 
     def __init__(self, p_reward_type=Reward.C_TYPE_OVERALL, p_logging=True,
                  t_step=0.5, t_set=10.0, demand=0.1, lr_margin=1.0, lr_demand=4.0,
-                 lr_energy=0.0010, margin_p=[0.2,0.8,4], prod_target=10000,
-                 prod_scenario='continuous'):
+                 lr_energy=0.0010, margin_p=[0.2,0.8,4]):
         """
         Parameters:
             p_reward_type   Reward type to be computed
@@ -564,8 +550,6 @@
             lr_demand       Learning rate for demand (rewarding)
             lr_energy       Learning rate for energy (rewarding)
             margin_p        Margin parameters
-            prod_target     Production target in one episode (L)
-            prod_scenario   Production scenarion ('continuous'/'batch')
         """
         
         self.num_envs       = 5                                                 # Number of internal sub-environments
@@ -579,8 +563,6 @@
         self.lr_margin      = lr_margin
         self.lr_demand      = lr_demand
         self.lr_energy      = lr_energy
-        self.prod_target    = prod_target
-        self.prod_scenario  = prod_scenario
         self.levels_init    = torch.ones(6,1)*0.5
         self.sils           = []
         self.hops           = []
@@ -675,16 +657,9 @@
         """
         self.reset_levels()
         self.reset_actuators()
-<<<<<<< HEAD
-        obs                 = self.calc_state()
-        self.t              = 0
-        self.prod_reached   = 0
-        self._state         = self.collect_substates()
-=======
         obs         = self.calc_state()
         self.t      = 0
         self._state = self.collect_substates()
->>>>>>> daf03db7
 
     def _simulate_reaction(self, p_action: Action) -> None:
         """
@@ -722,29 +697,6 @@
 
 
     def _evaluate_state(self) -> None: 
-<<<<<<< HEAD
-        """
-        Updates the goal achievement value in [0,1] and the flags done and broken
-        based on the current state. Please redefine.
-   
-        Returns:
-          -
-        """
-
-        if self.prod_scenario == 'continuous':
-            self.goal_achievement = 0.0
-            self._state.set_done(False)
-            self._state.set_broken(False)
-        else:
-            if self.prod_reached >= self.prod_target:
-                self.goal_achievement = 1.0
-                self._state.set_done(True)
-            else:
-                self.goal_achievement = self.prod_reached/self.prod_target
-                self._state.set_done(False)
-                self._state.set_broken(False)
-             
-=======
          """
          Updates the goal achievement value in [0,1] and the flags done and broken
          based on the current state. Please redefine.
@@ -756,7 +708,6 @@
          self.goal_achievement = 0.0
          self._state.set_done(False)
          self._state.set_broken(False)
->>>>>>> daf03db7
 
     def compute_reward(self) -> Reward:
         """
@@ -850,8 +801,6 @@
             self.overflow[resnum] = overflow
             self.demand[resnum] = demand
             res.set_change(ins-outs-overflow)
-            if resnum == len(self.ress)-1:
-                self.prod_reached += outs
 
     def update_levels(self):
         """
