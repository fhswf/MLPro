--- conflicted
+++ resolved
@@ -32,80 +32,9 @@
 import os
 import mlpro
 from mlpro.bf.various import Log
-<<<<<<< HEAD
-
-logger = Log()
-logger.C_TYPE = "Log"
-logger.C_NAME = "Pre-check ROS"
-
-# Check OS
-logger.log(Log.C_LOG_TYPE_I, "Checking Operating System ......")
-if platform.system() != "Linux":
-    logger.log(Log.C_LOG_TYPE_E, "Operating System is not supported!")
-    logger.log(Log.C_LOG_TYPE_E, "Please use Linux")
-    logger.log(Log.C_LOG_TYPE_E, "Exiting....")
-    sys.exit()
-else:
-    logger.log(Log.C_LOG_TYPE_S, "Operating System is supported")
-
-# Check if ROS is installed
-process = subprocess.run("which roscore", shell=True, stdout=subprocess.PIPE)
-output = process.stdout
-logger.log(Log.C_LOG_TYPE_I, "Checking ROS Installation ......")
-if output==bytes():
-    logger.log(Log.C_LOG_TYPE_E, "ROS is not installed!")
-    logger.log(Log.C_LOG_TYPE_E, "Please install ROS")
-    logger.log(Log.C_LOG_TYPE_E, "Exiting....")
-    sys.exit()
-else:
-    logger.log(Log.C_LOG_TYPE_S, "ROS is installed")
-
-import rospkg
-
-# Check if UR5 Workspace is installed
-installed = False
-rospack = rospkg.RosPack()
-try:
-    rospack.get_path("ur5_lab")
-except rospkg.common.ResourceNotFound:
-    logger.log(Log.C_LOG_TYPE_E, "UR5 Workspace is not installed!")
-    logger.log(Log.C_LOG_TYPE_W, "If you have ran this script, please CTRL+C and restart terminal")
-else:
-    installed = True
-
-if not installed:
-    logger.log(Log.C_LOG_TYPE_W, "Building ROS Workspace in 10 Seconds")
-    for sec in range(10):
-        time.sleep(1)
-        logger.log(Log.C_LOG_TYPE_W, str(9-sec)+"...")
-
-    ros_workspace = os.path.dirname(mlpro.__file__)+"/rl/pool/envs/ur5jointcontrol"
-    command = "cd " + ros_workspace + " && catkin_make"
-    try:
-        process = subprocess.check_output(command, shell=True)
-    except subprocess.CalledProcessError as e:
-        logger.log(Log.C_LOG_TYPE_E, "Build Failed")
-        sys.exit()
-
-    logger.log(Log.C_LOG_TYPE_S, "Successfully Built")
-    command = "echo 'source "+ros_workspace+"/devel/setup.bash"+"' >> ~/.bashrc"
-    process = subprocess.run(command, shell=True)
-    logger.log(Log.C_LOG_TYPE_W, "Please restart your terminal and run the Howto script again")
-    sys.exit()
-else:
-    logger.log(Log.C_LOG_TYPE_S, "UR5 Workspace is installed")
-
-import rospy
-from mlpro.rl.models import *
-from mlpro.wrappers.openai_gym import WrEnvGYM2MLPro
-import numpy as np
-from openai_ros.openai_ros_common import StartOpenAI_ROS_Environment
-from openai_ros.task_envs.task_commons import LoadYamlFileParamsTest
-=======
 from mlpro.wrappers.openai_gym import WrEnvGYM2MLPro
 from mlpro.rl.models import *
 import numpy as np
->>>>>>> 39289c4d
 
 
 
@@ -122,37 +51,11 @@
     C_INFINITY = np.finfo(np.float32).max
 
     ## -------------------------------------------------------------------------------------------------
-<<<<<<< HEAD
-    def __init__(self, p_seed=0, p_visualize=False, p_logging=True):
-=======
     def __init__(self, p_seed=0, p_build=False, p_visualize=False, p_logging=True):
->>>>>>> 39289c4d
         """
         Parameters:
             p_logging       Boolean switch for logging
         """
-<<<<<<< HEAD
-        roscore = subprocess.Popen('roscore')
-        rospy.init_node('ur5_lab_training_start', anonymous=True, log_level=rospy.WARN)
-
-        LoadYamlFileParamsTest(rospackage_name="ur5_lab",
-                               rel_path_from_package_to_file="config",
-                               yaml_file_name="ur5_simple_task_param.yaml")
-
-        ros_ws_path = mlpro.rl.pool.envs.ur5jointcontrol.__file__.replace("/__init__.py", "")
-        rospy.set_param('ros_ws_path', ros_ws_path)
-        rospy.set_param('visualize', p_visualize)
-
-        # Init OpenAI_ROS ENV
-        task_and_robot_environment_name = rospy.get_param('/ur5_lab/task_and_robot_environment_name')
-
-        max_step_episode = rospy.get_param('/ur5_lab/max_iterations')
-
-        env = StartOpenAI_ROS_Environment(task_and_robot_environment_name, max_step_episode)
-        env.seed(p_seed)
-
-        super().__init__(p_gym_env=env)
-=======
         if p_build:
             self._build()
 
@@ -188,7 +91,6 @@
             env.seed(p_seed)
 
             super().__init__(p_gym_env=env)
->>>>>>> 39289c4d
 
     ## -------------------------------------------------------------------------------------------------
     def compute_success(self, p_state: State) -> bool:
