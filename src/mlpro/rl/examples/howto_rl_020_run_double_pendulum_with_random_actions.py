## -------------------------------------------------------------------------------------------------
## -- Project : MLPro - A Synoptic Framework for Standardized Machine Learning Tasks
## -- Package : mlpro
## -- Module  : howto_rl_020_run_double_pendulum_with_random_actions.py
## -------------------------------------------------------------------------------------------------
## -- History :
## -- yyyy-mm-dd  Ver.      Auth.    Description
## -- 2022-04-23  0.0.0     YI       Creation
## -- 2022-04-28  0.0.0     YI       Changing the Scenario and Debugging
## -- 2022-05-16  1.0.0     SY       Code cleaning, remove unnecessary, release the first version
## -- 2022-06-21  1.0.1     SY       Adjust the name of the module, utilize RandomGenerator class
## -- 2022-08-02  1.0.2     LSB      Parameters for internal unit testing
## -- 2022-08-05  1.0.3     SY       Refactoring
## -- 2022-08-23  1.0.4     DA       Refactoring
## -------------------------------------------------------------------------------------------------


"""
Ver. 1.0.4 (2022-08-23)

This module shows how to run the double pendulum environment using random actions agent.

You will learn:

1) How to set up an own agent using MLPro's builtin random actions policy

2) How to set up an own RL scenario including your agent and MLPro's double pendulum environment

3) How to reset and run your own scenario

"""


from mlpro.bf.math import *
from mlpro.rl.models import *
from mlpro.rl.pool.envs.doublependulum import *
from mlpro.rl.pool.policies.randomgenerator import RandomGenerator
from pathlib import Path






# 1 Implement the random RL scenario
class ScenarioDoublePendulum(RLScenario):

    C_NAME      = 'Matrix'

    def _setup(self, p_mode, p_ada, p_logging):
        # 1.1 Setup environment
<<<<<<< HEAD
        self._env   = DoublePendulumS4(p_logging=True, p_init_angles='random', p_max_torque=50)

=======
        self._env   = DoublePendulumClassic(p_logging=True, init_angles='up', max_torque=5)
>>>>>>> 2cd2f847

        # 1.2 Setup and return random action agent
        policy_random = RandomGenerator(p_observation_space=self._env.get_state_space(), 
                                        p_action_space=self._env.get_action_space(),
                                        p_buffer_size=1,
                                        p_ada=1,
                                        p_logging=False)

        return Agent(
            p_policy=policy_random,  
            p_envmodel=None,
            p_name='Smith',
            p_ada=p_ada,
            p_logging=p_logging
        )



# 2 Create scenario and start training
if __name__ == "__main__":
    # 2.1 Parameters for demo mode
    cycle_limit         = 200
    adaptation_limit    = 10000
    stagnation_limit    = 0
    eval_frequency      = 5
    eval_grp_size       = 5
    logging             = Log.C_LOG_WE
    visualize           = True
    path                = str(Path.home())
    plotting            = True
else:
    # 2.2 Parameters for unittest
    cycle_limit         = 20
    adaptation_limit    = 10
    stagnation_limit    = 0
    eval_frequency      = 5
    eval_grp_size       = 5
    logging             = Log.C_LOG_NOTHING
    visualize           = False
    path                = None
    plotting            = False



# 3 Create your scenario and run some cycles 
myscenario  = ScenarioDoublePendulum(
    p_mode=Mode.C_MODE_SIM,
    p_ada=True,
    p_cycle_limit=cycle_limit,
    p_visualize=visualize,
    p_logging=logging
)

myscenario.reset(p_seed=3)
myscenario.run() 



<|MERGE_RESOLUTION|>--- conflicted
+++ resolved
@@ -49,12 +49,8 @@
 
     def _setup(self, p_mode, p_ada, p_logging):
         # 1.1 Setup environment
-<<<<<<< HEAD
         self._env   = DoublePendulumS4(p_logging=True, p_init_angles='random', p_max_torque=50)
 
-=======
-        self._env   = DoublePendulumClassic(p_logging=True, init_angles='up', max_torque=5)
->>>>>>> 2cd2f847
 
         # 1.2 Setup and return random action agent
         policy_random = RandomGenerator(p_observation_space=self._env.get_state_space(), 
