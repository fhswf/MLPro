--- conflicted
+++ resolved
@@ -96,11 +96,7 @@
     eval_grp_size = 1
     logging = Log.C_LOG_NOTHING
     visualize = False
-<<<<<<< HEAD
-    path = str(Path.home())
-=======
     path = None
->>>>>>> 7c6ef79c
 
 
 # 2 Create scenario and start training
