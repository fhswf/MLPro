## -------------------------------------------------------------------------------------------------
## -- Project : FH-SWF Automation Technology - Common Code Base (CCB)
## -- Package : mlpro.models
## -- Module  : rl
## -------------------------------------------------------------------------------------------------
## -- History :
## -- yyyy-mm-dd  Ver.      Auth.    Description
## -- 2021-04-18  0.0.0     DA       Creation
## -- 2021-06-06  1.0.0     DA       Release of first version
## -- 2021-06-13  1.1.1     DA       New method Agent.reset_episode() and call in class Training;
## --                                Some bugfixes in class MultiAgent
## -- 2021-06-15  1.1.2     SY       Bugfixing in class ActionElement
## -- 2021-06-25  1.2.0     DA       New class RLDataStoring (based on new basic class DataStoring);
## --                                Extension of classes Scenario and Training by data logging; 
## --                                New method Environment.get_reward_type();
## --                                New methods Agent.get_name(), Agent.set_name()
## --                                New method Training.save_data()
## -- 2021-07-01  1.2.1     DA       Bugfixes in classes MultiAgent and Training
## -- 2021-07-06  1.2.2     SY       Update method Training.save_data()
## -- 2021-08-26  1.3.0     DA       New classes: EnvBase, EnvModel, SARBuffer, SARBufferelement, 
## --                                Policy, HPTuningRL
## --                                Enhancements on Agent class;
## --                                Class WrapperGym renamed to WrEnvGym;
## --                                Incompatible changes on classes Agent, MultiAgent, Scenario
## -- 2021-08-27  1.3.1     SY       Move classes WrEnvPZoo, WrPolicyRAY to a new module wrapper
## -- 2021-08-28  1.3.2     DA       Bugfixes and minor improvements
## -- 2021-09-11  1.3.2     MRD      Change Header information to match our new library name
## -- 2021-09-18  1.3.3     MRD      Implement new SARBuffer class and SARBufferelement. The buffer
## --                                is now working in dictionary. Now the SARBuffer is inside
## --                                the Policy and EnvModel instead of the Agent.
## --                                Added "Done" as default input for Agent.adapt()
## -- 2021-09-19  1.3.3     MRD      Change SARBuffer Class and Inherits SARBufferElement with base
## --                                class Buffer
## -- 2021-09-25  1.3.4     MRD      Remove Previous state into the buffer. Add Next state to the buffer
## --                                Remove clearing buffer on every reset. The clearing buffer should
## --                                be controlled from the policy
## -- 2021-10-05  1.4.0     DA       Enhancements around model-based agents:
## --                                - Class State: new attributes done, broken and related methods 
## --                                - New class ActionPlanner
## --                                - Class Agent: method adapt() implemented
## --                                Introduction of method Environment.get_cycle_limit()
## -- 2021-10-05  1.4.1     SY       Bugfixes and minor improvements
## -------------------------------------------------------------------------------------------------

"""
Ver. 1.4.1 (2021-10-05)

This module provides model classes for reinforcement learning tasks.
"""


import numpy as np
from typing import List
from time import sleep
from mlpro.bf.exceptions import ParamError
from mlpro.bf.various import *
from mlpro.bf.math import *
from mlpro.bf.ml import *
from mlpro.bf.data import *
from mlpro.bf.plot import *




## -------------------------------------------------------------------------------------------------
## -------------------------------------------------------------------------------------------------
class State(Element, TStamp):
    """
    Objects of this class represent states of a given metric state space.
    """

## -------------------------------------------------------------------------------------------------
    def __init__(self, p_state_space:MSpace):
        TStamp.__init__(self)
        Element.__init__(self, p_state_space)
        self.set_done(False)
        self.set_broken(False)


## -------------------------------------------------------------------------------------------------
    def get_done(self) -> bool:
        return self._done


## -------------------------------------------------------------------------------------------------
    def set_done(self, p_done:bool):
        self._done = p_done


## -------------------------------------------------------------------------------------------------
    def get_broken(self) -> bool:
        return self._broken


## -------------------------------------------------------------------------------------------------
    def set_broken(self, p_broken:bool):
        self._broken = p_broken






## -------------------------------------------------------------------------------------------------
## -------------------------------------------------------------------------------------------------
class ActionElement(Element):

## -------------------------------------------------------------------------------------------------
    def __init__(self, p_action_space:Set, p_weight=1.0) -> None:
        super().__init__(p_action_space)
        self.set_weight(p_weight)


## -------------------------------------------------------------------------------------------------
    def get_weight(self):
        return self.weight


## -------------------------------------------------------------------------------------------------
    def set_weight(self, p_weight):
        self.weight = p_weight

    



## -------------------------------------------------------------------------------------------------
## -------------------------------------------------------------------------------------------------
class Action(ElementList, TStamp):
    """
    Objects of this class represent actions of (multi-)agents. Every element
    of the internal list is related to an agent and it's partial subaction.
    Action values for the first agent can be added while object instantiation.
    Action values of further agents can be added by using method self.add_elem().
    """

## -------------------------------------------------------------------------------------------------
    def __init__(self, p_agent_id=0, p_action_space=None, p_values:np.ndarray=None):
        """
        Parameters:
            p_agent_id        Unique id of (first) agent to be added
            p_action_space    Action space of (first) agent to be added
            p_values          Action values of (first) agent to be added
        """

        ElementList.__init__(self)
        TStamp.__init__(self)

        if ( p_action_space is not None ) and ( p_values is not None):
            e = ActionElement(p_action_space)
            e.set_values(p_values)
            self.add_elem(p_agent_id, e)


## -------------------------------------------------------------------------------------------------
    def get_agent_ids(self):
        return self.get_elem_ids()


## -------------------------------------------------------------------------------------------------
    def get_sorted_values(self) -> np.ndarray:
        # 1 Determine overall dimensionality of action vector
        num_dim     = 0
        action_ids  = []

        for elem in self._elem_list:
            num_dim = num_dim + elem.get_related_set().get_num_dim()
            action_ids.extend(elem.get_related_set().get_dim_ids())

        action_ids.sort()

        # 2 Transfer action values
        action = np.zeros(num_dim)

        for elem in self._elem_list:
            for elem_action_id in elem.get_related_set().get_dim_ids():
                i         = action_ids.index(elem_action_id)
                action[i] = elem.get_value(elem_action_id)

        # 3 Return sorted result array
        return action





## -------------------------------------------------------------------------------------------------
## -------------------------------------------------------------------------------------------------
class Reward(TStamp):
    """
    Objects of this class represent rewards of environments. The internal structure
    depends of the reward type. Three types are supported as listed below.
    """

    C_TYPE_OVERALL        = 0    # Reward is a scalar (default)
    C_TYPE_EVERY_AGENT    = 1    # Reward is a scalar for every agent
    C_TYPE_EVERY_ACTION   = 2    # Reward is a scalar for every agent and action

## -------------------------------------------------------------------------------------------------
    def __init__(self, p_type=C_TYPE_OVERALL, p_value=0):
        """
        Parameters:
            p_type          Reward type (default: C_TYPE_OVERALL)
            p_value         Overall reward value (reward type C_TYPE_OVERALL only)
        """

        TStamp.__init__(self)
        self.type           = p_type
        self.agent_ids      = []
        self.rewards        = []
        if self.type == self.C_TYPE_OVERALL: self.set_overall_reward(p_value)


## -------------------------------------------------------------------------------------------------
    def get_type(self):
        return self.type        


## -------------------------------------------------------------------------------------------------
    def is_rewarded(self, p_agent_id) -> bool:
        try:
            i = self.agent_ids.index(p_agent_id)
            return True
        except:
            return False


## -------------------------------------------------------------------------------------------------
    def set_overall_reward(self, p_reward) -> bool:
        if self.type != self.C_TYPE_OVERALL: return False
        self.overall_reward = p_reward    
        return True


## -------------------------------------------------------------------------------------------------
    def get_overall_reward(self):
        return self.overall_reward


## -------------------------------------------------------------------------------------------------
    def add_agent_reward(self, p_agent_id, p_reward) -> bool:
        if self.type != self.C_TYPE_EVERY_AGENT: return False
        self.agent_ids.append(p_agent_id) 
        self.rewards.append(p_reward)   
        return True


## -------------------------------------------------------------------------------------------------
    def get_agent_reward(self, p_agent_id):
        if self.type == self.C_TYPE_OVERALL: return self.overall_reward

        try:
            i = self.agent_ids.index(p_agent_id)    
        except:
            return None   

        return self.rewards[i]


## -------------------------------------------------------------------------------------------------
    def add_action_reward(self, p_agent_id, p_action_id, p_reward) -> bool:
        if self.type != self.C_TYPE_EVERY_ACTION: return False

        try:
            i = self.agent_ids.index(p_agent_id)
            r = self.rewards[i]
            r[0].append(p_action_id)
            r[1].append(p_reward)
        except:
            self.agent_ids.append(p_agent_id)
            self.rewards.append([ [p_action_id],[p_reward] ])

        return True


## -------------------------------------------------------------------------------------------------
    def get_action_reward(self, p_agent_id, p_action_id):
      if self.type != self.C_TYPE_EVERY_ACTION: return None
      
      try:
          i_agent = self.agent_ids.index(p_agent_id)
      except:
          return None

      try:
          r = self.rewards[i_agent]
          i_action = r[0].index(p_action_id)
          return r[1][i_action]
      except:
          return None





## -------------------------------------------------------------------------------------------------
## -------------------------------------------------------------------------------------------------
class EnvBase(Log, Plottable):
    """
    Base class for all environment classes. It defines the interface and elementry properties for
    an environment in the context of reinforcement learning.
    """

    C_TYPE          = 'Environment Base'
    C_NAME          = '????'

    C_LATENCY       = timedelta(0,1,0)              # Default latency 1s

    C_REWARD_TYPE   = Reward.C_TYPE_OVERALL         # Default reward type for reinforcement learning

## -------------------------------------------------------------------------------------------------
    def __init__(self, p_latency:timedelta=None, p_logging=True):
        """
        Parameters:
            p_latency           Optional: latency of environment. If not provided
                                internal value C_LATENCY will be used by default
            p_logging           Boolean switch for logging
        """

        Log.__init__(self, p_logging=p_logging)
        self._state_space      = ESpace()
        self._action_space     = ESpace()
        self._state            = None
        self._last_action      = None
        self._goal_achievement = 0.0
        self.set_latency(p_latency)


## -------------------------------------------------------------------------------------------------
    def get_state_space(self):
        return self._state_space


## -------------------------------------------------------------------------------------------------
    def get_action_space(self):
        return self._action_space


## -------------------------------------------------------------------------------------------------
    def get_latency(self) -> timedelta:
        """
        Returns latency of environment.
        """

        return self.latency


## -------------------------------------------------------------------------------------------------
    def set_latency(self, p_latency:timedelta=None) -> None:
        """
        Sets latency of environment. If p_latency is None latency will be reset
        to internal value of attribute C_LATENCY.

        Parameters:
          p_latency       New latency 
        """

        if p_latency is None:
            self.latency = self.C_LATENCY
        else:
            self.latency = p_latency


## -------------------------------------------------------------------------------------------------
    def get_reward_type(self):
        return self.C_REWARD_TYPE


## -------------------------------------------------------------------------------------------------
    def get_state(self) -> State:
        """
        Returns current state of environment.
        """

        return self._state


## -------------------------------------------------------------------------------------------------
    def _set_state(self, p_state:State) -> None:
        """
        Explicitely sets the current state of the environment. Internal use only.
        """

        self._state = p_state


## -------------------------------------------------------------------------------------------------
    def get_done(self) -> bool:
        if self._state is None: return False
        return self._state.get_done()


## -------------------------------------------------------------------------------------------------
    def get_broken(self) -> bool:
        if self._state is None: return False
        return self._state.get_broken()


## -------------------------------------------------------------------------------------------------
    def get_goal_achievement(self):
        return self._goal_achievement


## -------------------------------------------------------------------------------------------------
    def reset(self) -> None:
        """
        Resets environment to initial state. Please redefine.
        """

        raise NotImplementedError


## -------------------------------------------------------------------------------------------------
    def process_action(self, p_action:Action) -> bool:
        """
        Processes given action and updates the state of the environment.

        Parameters:
            p_action      Action to be processed

        Returns:
            True, if action processing was successfull. False otherwise.
        """

        raise NotImplementedError


## -------------------------------------------------------------------------------------------------
    def compute_reward(self) -> Reward:
        """
        Computes a reward. Please redefine.

        Returns:
          Reward object
        """

        raise NotImplementedError





## -------------------------------------------------------------------------------------------------
## -------------------------------------------------------------------------------------------------
class Environment(EnvBase):
    """
    This class represents the central environment model to be reused/inherited in own rl projects.
    """

    C_TYPE          = 'Environment'
 
    C_MODE_SIM      = 0
    C_MODE_REAL     = 1

    C_CYCLE_LIMIT   = 0         # Recommended cycle limit for training episodes

## -------------------------------------------------------------------------------------------------
    def __init__(self, p_mode=C_MODE_SIM, p_latency:timedelta=None, p_logging=True):
        """
        Parameters:
            p_mode              Mode of environment (simulation/real)
            p_latency           Optional: latency of environment. If not provided
                                internal value C_LATENCY will be used by default
            p_logging           Boolean switch for logging
        """

        super().__init__(p_latency=p_latency, p_logging=p_logging)
        self._setup_spaces()
        self.set_mode(p_mode)


## -------------------------------------------------------------------------------------------------
    def get_mode(self):
        return self._mode


## -------------------------------------------------------------------------------------------------
    def get_cycle_limit(self):
        """
        Returns limit of cycles per training episode.
        """

        return self.C_CYCLE_LIMIT


## -------------------------------------------------------------------------------------------------
    def set_mode(self, p_mode):
        if p_mode == self.C_MODE_SIM:
            self.log(self.C_LOG_TYPE_I, 'Switched to mode SIMULATION')
        elif p_mode == self.C_MODE_REAL:
            self.log(self.C_LOG_TYPE_I, 'Switched to mode REAL')
        else:
            self.log(self.C_LOG_TYPE_E, 'Wrong mode', p_mode)
            self.set_mode(self.C_MODE_SIM)
            return

        self._mode = p_mode


## -------------------------------------------------------------------------------------------------
    def process_action(self, p_action:Action) -> bool:
        """
        Processes given action and updates the state of the environment.

        Parameters:
            p_action      Action to be processed

        Returns:
            True, if action processing was successfull. False otherwise.
        """

        # 0 Some initial stuff
        self.last_action = p_action
        self.log(self.C_LOG_TYPE_I, 'Start processing action')
        for agent in p_action.get_elem_ids():
            self.log(self.C_LOG_TYPE_I, 'Actions of agent', agent, '=', p_action.get_elem(agent).get_values())

        # 1 State transition
        if self._mode == self.C_MODE_SIM:
            # 1.1 Simulated state transition
            self._simulate_reaction(p_action)

        elif self._mode == self.C_MODE_REAL:
            # 1.2 Real state transition

            # 1.2.1 Export action to executing system
            if not self._export_action(p_action):
                self.log(self.C_LOG_TYPE_E, 'Action export failed!')
                return False

            # 1.2.2 Wait for the defined latency
            sleep(self.get_latency().total_seconds())

            # 1.2.3 Import state from executing system
            if not self._import_state():
                self.log(self.C_LOG_TYPE_E, 'State import failed!')
                return False

        # 2 State evaluation
        self._evaluate_state()

        self.log(self.C_LOG_TYPE_I, 'Action processing finished successfully')
        return True


## -------------------------------------------------------------------------------------------------
    def _setup_spaces(self):
        """
        Implement this method to enrich the state and action space with specific 
        dimensions. 
        """

        # 1 Setup state space
        # self.state_space.add_dim(Dimension(0, 'Pos', 'Position', '', 'm', 'm', [-50,50]))
        # self.state_space.add_dim(Dimension(1, 'Vel', 'Velocity', '', 'm/sec', '\frac{m}{sec}', [-50,50]))

        # 2 Setup action space
        # self.action_space.add_dim(Dimension(0, 'Rot', 'Rotation', '', '1/sec', '\frac{1}{sec}', [-50,50]))

        raise NotImplementedError


## -------------------------------------------------------------------------------------------------
    def _simulate_reaction(self, p_action:Action) -> None:
        """
        Mode C_MODE_SIM only: simulates a state transition of the environment 
        based on a new action. Method to be redefined. Please use method 
        set_state() for internal update.

        Parameters:
            p_action      Action to be processed
        """

        raise NotImplementedError


## -------------------------------------------------------------------------------------------------
    def _export_action(self, p_action:Action) -> bool:
        """
        Mode C_MODE_REAL only: exports given action to be processed externally 
        (for instance by a real hardware). Please redefine. 

        Parameters:
            p_action      Action to be exported

        Returns:
            True, if action export was successful. False otherwise.
        """

        raise NotImplementedError


## -------------------------------------------------------------------------------------------------
    def _import_state(self) -> bool:
        """
        Mode C_MODE_REAL only: imports state from an external system (for instance a real hardware). 
        Please redefine. Please use method set_state() for internal update.

        Returns:
          True, if state import was successful. False otherwise.
        """

        raise NotImplementedError


## -------------------------------------------------------------------------------------------------
    def _evaluate_state(self) -> None:
        """
        Updates the internal goal achievement value in [0,1] and the flags done and broken inside the 
        current state. Please redefine.
        """

        raise NotImplementedError

        # Sample code
        self._goal_achievement = 0.0
        self._state.set_done(False)
        self._state.set_broken(False)






## -------------------------------------------------------------------------------------------------
## -------------------------------------------------------------------------------------------------
class SARSElement(BufferElement):
    """
    Element of a SARSBuffer.
    """

    def __init__(self, p_state:State, p_action:Action, p_reward:Reward, p_state_new:State):
        """
        Parameters:
            p_state         State of an environment
            p_action        Action of an agent
            p_reward        Reward of an environment
            p_state_new     State of the environment as reaction to the action
        """

        super().__init__( { "state" : p_state, "action" : p_action, "reward" : p_reward, "state_new" : p_state_new } )





## -------------------------------------------------------------------------------------------------
## -------------------------------------------------------------------------------------------------
class SARSBuffer(Buffer):
    """
    State-Action-Reward-State-Buffer in dictionary.
    """

    pass





## -------------------------------------------------------------------------------------------------
## -------------------------------------------------------------------------------------------------
class EnvModel(EnvBase, Adaptive):
    """
    Template class for a Real world model to be used for model based agents.
    """

    C_TYPE          = 'EnvModel'

    C_BUFFER_CLS    = SARSBuffer

## -------------------------------------------------------------------------------------------------
    def __init__(self, p_buffer_size=1, p_ada=True, p_logging=True):
        EnvBase.__init__(self, p_logging=p_logging)
        Adaptive.__init__(self, p_buffer=self.C_BUFFER_CLS(p_size=p_buffer_size), p_ada=p_ada, p_logging=p_logging)





## -------------------------------------------------------------------------------------------------
## -------------------------------------------------------------------------------------------------
class Policy(Adaptive, Plottable):
    """
    This class represents the policy of a single-agent. It is adaptive and can be trained with
    State-Action-Reward (SAR) data that will be expected as a SAR buffer object. 
    The three main learning paradigms of machine learning to train a policy are supported:

    a) Training by Supervised Learning
    The entire SAR data set inside the SAR buffer shall be adapted.

    b) Training by Reinforcement Learning
    The latest SAR data record inside the SAR buffer shall be adapted.

    c) Training by Unsupervised Learning
    All state data inside the SAR buffer shall be adapted.

    Furthermore a policy class can compute actions from states.

    Hyperparameters of the policy should be stored in the internal object self._hp_list, so that
    they can be tuned from outside. Optionally a policy-specific callback method can be called on 
    changes. For more information see class HyperParameterList.
    """

    C_TYPE          = 'Policy'
    C_NAME          = '????'
    C_BUFFER_CLS    = SARSBuffer

## -------------------------------------------------------------------------------------------------
    def __init__(self, p_state_space:MSpace, p_action_space:MSpace, p_buffer_size=1, p_ada=True, p_logging=True):
        """
         Parameters:
            p_state_space       State space object
            p_action_space      Action space object
            p_buffer_size       Size of the buffer
            p_ada               Boolean switch for adaptivity
            p_logging           Boolean switch for logging functionality
        """

        super().__init__(p_buffer_size=p_buffer_size, p_ada=p_ada, p_logging=p_logging)
        self._state_space   = p_state_space
        self._action_space  = p_action_space
        self.set_id(0)


## -------------------------------------------------------------------------------------------------
    def get_state_space(self) -> MSpace:
        return self._state_space


## -------------------------------------------------------------------------------------------------
    def get_action_space(self) -> MSpace:
        return self._action_space


## -------------------------------------------------------------------------------------------------
    def get_id(self):
        return self._id


## -------------------------------------------------------------------------------------------------
    def set_id(self, p_id):
        self._id = p_id


## -------------------------------------------------------------------------------------------------
    def _adapt(self, *p_args) -> bool:
        """
        Adapts the policy based on State-Action-Reward-State (SARS) data.

        Parameters:
            p_arg[0]           Object of type SARSElement
        """

        raise NotImplementedError


## -------------------------------------------------------------------------------------------------
    def compute_action(self, p_state:State) -> Action:
        """
        Specific action computation method to be redefined. 

        Parameters:
            p_state       State of environment

        Returns:
            Action object
        """

        raise NotImplementedError


## -------------------------------------------------------------------------------------------------
    def clear_buffer(self):
        """
        Intended to clear internal temporary attributes, buffers, ... Can be used while training
        to prepare the next episode.
        """

        if self._buffer is not None:
            self._buffer.clear()





## -------------------------------------------------------------------------------------------------
## -------------------------------------------------------------------------------------------------
class ActionPlanner (Log):
    """
    Template class for action planning algorithms to be used as part of planning agents.
    """

    C_TYPE          = 'Action Planner'

## -------------------------------------------------------------------------------------------------
    def __init__(self, p_logging=True):
        super().__init__(p_logging=p_logging)
        self._action_path = []


## -------------------------------------------------------------------------------------------------
    def compute_action(self, p_state:State, p_policy:Policy, p_envmodel:EnvModel, p_depth) -> Action:
        """
        Computes a path of actions with defined length that maximizes the reward of the given 
        environment model.
        
        Parameters:
            p_state             Current state of environment
            p_policy            Poliy of an agent
            p_envmodel          Environment model
            p_depth             Planning depth (=length of action path to be predicted)
        """

        raise NotImplementedError


## -------------------------------------------------------------------------------------------------
    def clear_action_path(self):
        self._action_path.clear()





## -------------------------------------------------------------------------------------------------
## -------------------------------------------------------------------------------------------------
class Agent(Policy):
    """
    This class represents a single agent model.
    """

    C_TYPE          = 'Agent'
    C_NAME          = ''

## -------------------------------------------------------------------------------------------------
    def __init__(self, p_policy:Policy, p_envmodel:EnvModel=None, p_action_planner:ActionPlanner=None, p_planning_depth=0, p_name='', p_id=0, p_ada=True, 
                p_logging=True):
        """
        Parameters:
            p_policy            Policy object
            p_envmodel          Optional environment model object
            p_action_planner    Optional action planner object (obligatory for model based agents)
            p_planning_depth    Optional planning depth (obligatory for model based agents)
            p_name              Optional name of agent
            p_id                Unique agent id (especially important for multi-agent scenarios)
            p_ada               Boolean switch for adaptivity
            p_logging           Boolean switch for logging functionality
        """

        if p_name != '': 
            self.set_name(p_name)
        else:
            self.set_name(self.C_NAME)

        if ( ( p_envmodel is not None ) and ( p_action_planner is None ) ) or ( ( p_envmodel is None ) and ( p_action_planner is not None ) ):
           raise ParamError('Model-based agents need an env model and an action planner')
           
        self._state             = None
        self._reward            = None
        self._previous_state    = None
        self._previous_action   = None
        self._policy            = p_policy
        self._action_space      = self._policy.get_action_space()
        self._state_space       = self._policy.get_state_space()
        self._envmodel          = p_envmodel
        self._action_planner    = p_action_planner
        self._planning_depth    = p_planning_depth

        self._set_id(p_id)

        Log.__init__(self, p_logging)
        self.switch_logging(p_logging)
        self.switch_adaptivity(p_ada)

        self.clear_buffer()


## -------------------------------------------------------------------------------------------------
    def _set_id(self, p_id): 
        super().set_id(p_id)
        self._policy.set_id(p_id)


## -------------------------------------------------------------------------------------------------
    def set_id(self, p_id):
        """
        The unique agent id will be defined while instantiation and can't be changed any more.
        """

        pass


## -------------------------------------------------------------------------------------------------
    def get_name(self):
        return self._name


## -------------------------------------------------------------------------------------------------
    def set_name(self, p_name):
        self._name   = p_name
        self.C_NAME  = p_name


## -------------------------------------------------------------------------------------------------
    def switch_logging(self, p_logging: bool):
        super().switch_logging(p_logging)
        self._policy.switch_logging(p_logging)


## -------------------------------------------------------------------------------------------------
    def set_log_level(self, p_level):
        super().set_log_level(p_level)
        self._policy.set_log_level(p_level)


## -------------------------------------------------------------------------------------------------
    def _adapt(self, *p_args) -> bool:
        """
        Default adaptation implementation of a single agent.

        Parameters:
            p_args[0]       State object (see class State)
            p_args[1]       Reward object (see class Reward)
 
        Returns:
            True, if something has beed adapted
        """

        # 0 Intro
        state  = p_args[0]
        reward = p_args[1]


        # 1 Check: Adaptation possible?
        if self._previous_state is None:
            self.log(self.C_LOG_TYPE_I, 'Adaption: previous state None -> adaptivity skipped')
            return False

<<<<<<< HEAD
        reward = p_args[0]
        done = p_args[1]
        next_state = p_args[2]
        next_done = p_args[3]
        self.log(self.C_LOG_TYPE_I, 'Adaption: previous state =', self._previous_state.get_values(), 
                '; reward = ', p_args[0].get_agent_reward(self._id))

        # 2 Add data to SAR buffer
        self._policy.add_buffer(SARBufferElement(dict(state=self._state, action=self._previous_action, 
                                                    reward=reward, next_state=next_state, done=done,
                                                    next_done=next_done)))
=======

        # 2 Adaptation
        if self._envmodel is None:
            # 2.1 Model-free adaptation
            return self._policy.adapt(SARSElement(self._previous_state, self._previous_action, reward, state))
>>>>>>> daf03db7

        else:
            # 2.2 Model-based adaptation
            raise NotImplementedError


## -------------------------------------------------------------------------------------------------
    def compute_action(self, p_state:State) -> Action:
        """
        Default implementation of a single agent.
        """

        # 0 Intro
        self.log(self.C_LOG_TYPE_I, 'Action computation started')
        self._previous_state    = self._state
        self._state             = p_state


        # 1 Action computation
        if self._action_planner is None:
            # 1.1 W/o action planner
            self._previous_action = self._policy.compute_action(p_state)

        else:
            # 1.2 With action planner
            self._previous_action = self._action_planner.compute_action(p_state, self._policy, self._envmodel, self._planning_depth)


        # 2 Outro
        self.log(self.C_LOG_TYPE_I, 'Action computation finished')
        return self._previous_action


## -------------------------------------------------------------------------------------------------
    def clear_buffer(self):
        self._policy.clear_buffer()





## -------------------------------------------------------------------------------------------------
## -------------------------------------------------------------------------------------------------
class MultiAgent(Agent):
    """
    This class implements a reinforcement learning multi-agent model.
    """

    C_TYPE          = 'Multi-Agent'
    C_NAME          = ''
    C_SUFFIX        = '.cfg'

## -------------------------------------------------------------------------------------------------
    def __init__(self, p_name='', p_ada=True, p_logging=True):
        """
        Parameters:
            p_name              Name of agent
            p_ada               Boolean switch for adaptivity
            p_logging           Boolean switch for logging functionality
        """

        self._agents = []
        self.set_name(p_name)

        Log.__init__(self, p_logging)
        self.switch_logging(p_logging)
        self.switch_adaptivity(p_ada)
        

## -------------------------------------------------------------------------------------------------
    def switch_logging(self, p_logging:bool) -> None: 
        Log.switch_logging(self, p_logging=p_logging)

        for agent_entry in self._agents:
            agent_entry[0].switch_logging(p_logging)


## -------------------------------------------------------------------------------------------------
    def set_log_level(self, p_level):
        Log.set_log_level(self, p_level)

        for agent_entry in self._agents:
            agent_entry[0].set_log_level(p_level)


## -------------------------------------------------------------------------------------------------
    def get_filename(self) -> str:
        return self.C_TYPE + ' ' + self.C_NAME + self.C_SUFFIX


## -------------------------------------------------------------------------------------------------
    def load(self, p_path, p_filename=None) -> bool:
        # load all subagents
        for i, agent_entry in enumerate(self._agents):
            agent       = agent_entry[0]
            agent_name  = agent.C_TYPE + ' ' + agent.C_NAME + '(' + str(i) + ')'

            if agent.load(p_path, agent_name + agent.C_SUFFIX):
                self.log(Log.C_LOG_TYPE_I, agent_name + ' loaded')
            else:
                self.log(Log.C_LOG_TYPE_E, agent_name + ' not loaded')
                return False

        return True


## -------------------------------------------------------------------------------------------------
    def save(self, p_path, p_filename=None) -> bool:
        # save all subagents
        for i, agent_entry in enumerate(self._agents):
            agent       = agent_entry[0]
            agent_name  = agent.C_TYPE + ' ' + agent.C_NAME + '(' + str(i) + ')'

            if agent.save(p_path, agent_name + agent.C_SUFFIX):
                self.log(Log.C_LOG_TYPE_I, agent_name + ' saved')
            else:
                self.log(Log.C_LOG_TYPE_E, agent_name + ' not saved')
                return False

        return True


## -------------------------------------------------------------------------------------------------
    def add_agent(self, p_agent:Agent, p_weight=1.0) -> None:
        """
        Adds agent object to internal list of agents. 

        Parameters:
            p_agent           Agent object
            p_weight          Optional weight for the agent

        Returns:
            Nothing
        """

        p_agent.switch_adaptivity(self._adaptivity)
        self._agents.append([p_agent, p_weight])
        p_agent.set_name(str(p_agent.get_id()) + ' ' + p_agent.get_name())
        self.log(Log.C_LOG_TYPE_I, p_agent.C_TYPE + ' ' + p_agent.get_name() + ' added.')


## -------------------------------------------------------------------------------------------------
    def get_agents(self):
        return self._agents


## -------------------------------------------------------------------------------------------------
    def _adapt(self, *p_args) -> bool:
        next_states     = p_args[0]
        reward          = p_args[1]

        self.log(self.C_LOG_TYPE_I, 'Start of adaption for all agents...')      

        adapted = False
        for agent_entry in self._agents:
            agent = agent_entry[0]
            if ( reward.get_type() != Reward.C_TYPE_OVERALL ) and not reward.is_rewarded(agent.get_id()): continue
            self.log(self.C_LOG_TYPE_I, 'Start adaption for agent', agent.get_id())
            adapted = adapted or agent.adapt(next_states,reward)

        self.log(self.C_LOG_TYPE_I, 'End of adaption for all agents...')        

        return adapted


## -------------------------------------------------------------------------------------------------
    def compute_action(self, p_state:State) -> Action:
        self.log(self.C_LOG_TYPE_I, 'Start of action computation for all agents...')      

        action = Action()

        for agent, weight in self._agents:
            state_agent     = State(agent.get_state_space())
            state_ids       = agent.get_state_space().get_dim_ids()

            for state_id in state_ids:
                state_agent.set_value(state_id, p_state.get_value(state_id))

            action_agent    = agent.compute_action(state_agent)

            action_element  = action_agent.get_elem(agent.get_id())
            action_element.set_weight(weight)
            action.add_elem(agent.get_id(), action_element)

        self.log(self.C_LOG_TYPE_I, 'End of action computation for all agents...')  
        return action      


## -------------------------------------------------------------------------------------------------
    def clear_buffer(self):
        for agent_entry in self._agents:
            agent_entry[0].clear_buffer()


## -------------------------------------------------------------------------------------------------
    def init_plot(self, p_figure=None):
        """
        Doesn't support embedded plot of underlying agent hierarchy.
        """

        self.log(self.C_LOG_TYPE_I, 'Init vizualization for all agents...')      

        for agent_entry in self._agents: agent_entry[0].init_plot(None)


## -------------------------------------------------------------------------------------------------
    def update_plot(self):
        self.log(self.C_LOG_TYPE_I, 'Start vizualization for all agents...')      

        for agent_entry in self._agents: agent_entry[0].update_plot()





## -------------------------------------------------------------------------------------------------
## -------------------------------------------------------------------------------------------------
class RLDataStoring(DataStoring):
    """
    Derivate of basic class DataStoring that is specialized to store episodical training data in the
    context of reinforcement learning.
    """

    # Frame ID renamed
    C_VAR0              = 'Episode ID'

    # Variables for training header data storage
    C_VAR_NUM_CYLCLES   = 'Number of cycles'
    C_VAR_ENV_DONE      = 'Goal reached'
    C_VAR_ENV_BROKEN    = 'Env broken'

    # Variables for episodical detail data storage
    C_VAR_CYCLE         = 'Cycle'
    C_VAR_DAY           = 'Day'
    C_VAR_SEC           = 'Second'
    C_VAR_MICROSEC      = 'Microsecond'

## -------------------------------------------------------------------------------------------------
    def __init__(self, p_space:Set=None):
        """
        Parameters:
            p_space         Space object that provides dimensional information for raw data. If None
                            a training header data object will be instantiated.
        """
        
        self.space = p_space

        if self.space is None:
            # Initialization as a training header data storage
            self.variables  = [ self.C_VAR_NUM_CYLCLES, self.C_VAR_ENV_DONE, self.C_VAR_ENV_BROKEN ]

        else:
            # Initalization as an episodical detail data storage
            self.variables  = [ self.C_VAR_CYCLE, self.C_VAR_DAY, self.C_VAR_SEC, self.C_VAR_MICROSEC ]
            self.var_space  = []
    
            for dim_id in self.space.get_dim_ids():
                dim = self.space.get_dim(dim_id)
                self.var_space.append(dim.get_name_short())

            self.variables.extend(self.var_space)

        super().__init__(self.variables)


## -------------------------------------------------------------------------------------------------
    def get_variables(self):
        return self.variables


## -------------------------------------------------------------------------------------------------
    def get_space(self):
        return self.space


## -------------------------------------------------------------------------------------------------
    def add_episode(self, p_episode_id):
        self.add_frame(p_episode_id)
        self.current_episode = p_episode_id


## -------------------------------------------------------------------------------------------------
    def memorize_row(self, p_cycle_id, p_tstamp:timedelta, p_data):
        """
        Memorizes an episodical data row.

        Parameters: 
            p_cycle_id          Cycle id
            p_tstamp            Time stamp
            p_data              Data that meet the dimensionality of the related space
        """

        self.memorize(self.C_VAR_CYCLE, self.current_episode, p_cycle_id)
        self.memorize(self.C_VAR_DAY, self.current_episode, p_tstamp.days)
        self.memorize(self.C_VAR_SEC, self.current_episode, p_tstamp.seconds)
        self.memorize(self.C_VAR_MICROSEC, self.current_episode, p_tstamp.microseconds)

        for i, var in enumerate(self.var_space):
            self.memorize(var, self.current_episode, p_data[i])





## -------------------------------------------------------------------------------------------------
## -------------------------------------------------------------------------------------------------
class Scenario(Log, LoadSave):
    """
    Template class for an rl sceario consisting of an environment and an agent. Please
    implement method setup() to setup env and agent structure.
    """

    C_TYPE              = 'RL-Scenario'
    C_NAME              = '????'

## -------------------------------------------------------------------------------------------------
    def __init__(self, p_mode=Environment.C_MODE_SIM, p_ada=True, p_cycle_len:timedelta=None, 
                p_cycle_limit=0, p_visualize=True, p_logging=True):
        """
        Parameters:
            p_mode              Operation mode of environment (see Environment.C_MODE_*)
            p_ada               Boolean switch for adaptivity of agent
            p_cycle_len         Fixed cycle duration (optional)
            p_cycle_limit       Maximum number of cycles (0=no limit)
            p_visualize         Boolean switch for env/agent visualisation
            p_logging           Boolean switch for logging functionality
        """

        # 0 Intro
        self._env           = None
        self._agent         = None
        self._cycle_len     = p_cycle_len
        self._cycle_limit   = p_cycle_limit
        self._visualize     = p_visualize
        Log.__init__(self, p_logging=p_logging)

        # 1 Setup entire scenario
        self._setup(p_mode, p_ada, p_logging)

        # 2 Init timer
        if self._env.get_mode() == Environment.C_MODE_SIM:
            t_mode = Timer.C_MODE_VIRTUAL
        else:
            t_mode = Timer.C_MODE_REAL

        if self._cycle_len is not None:
            t_lap_duration = p_cycle_len
        else:
            t_lap_duration = self._env.get_latency()

        self._timer  = Timer(t_mode, t_lap_duration, self._cycle_limit)


## -------------------------------------------------------------------------------------------------
    def _setup(self, p_mode, p_ada:bool, p_logging:bool):
        """
        Here's the place to explicitely setup the entire rl scenario. Please bind your env to
        self._env and your agent to self._agent. 

        Parameters:
            p_mode              Operation mode of environment (see Environment.C_MODE_*)
            p_ada               Boolean switch for adaptivity of agent
            p_logging           Boolean switch for logging functionality
       """

        raise NotImplementedError


## -------------------------------------------------------------------------------------------------
    def reset(self):
        """
        Environment and timer will be resetted. Agent's internal buffer data will be cleared but
        it's policy will not be touched.
        """

        self.log(self.C_LOG_TYPE_I, 'Process time', self._timer.get_time(), ': Scenario reset...')
        self._env.reset()

        if self._visualize:
            self._env.init_plot()
            self._agent.init_plot()

        self._timer.reset()
        self._env.get_state().set_tstamp(self._timer.get_time())



## -------------------------------------------------------------------------------------------------
    def get_env(self):
        return self._env


## -------------------------------------------------------------------------------------------------
    def get_agent(self):
        return self._agent
      

## -------------------------------------------------------------------------------------------------
    def run_cycle(self, p_cycle_id, p_ds_states:RLDataStoring=None, p_ds_actions:RLDataStoring=None, 
                p_ds_rewards:RLDataStoring=None):
        """
        Processes a single control cycle with optional data logging.

        Parameters:
            p_cycle_id          Cycle id
            p_ds_states         Optional external data storing object that collects environment state data
            p_ds_actions        Optional external data storing object that collects agent action data
            p_ds_rewards        Optional external data storing object that collects environment reeward data
        """

        # 0 Cycle intro
        self.log(self.C_LOG_TYPE_I, 'Process time', self._timer.get_time(), ': Start of cycle', str(p_cycle_id))


        # 1 Environment: get and log current state
        state   = self._env.get_state()
        if p_ds_states is not None:
            p_ds_states.memorize_row(p_cycle_id, self._timer.get_time(), state.get_values())


        # 2 Agent: compute and log next action
        self.log(self.C_LOG_TYPE_I, 'Process time', self._timer.get_time(), ': Agent computes action...')
        action  = self._agent.compute_action(state)
        ts      = self._timer.get_time()
        action.set_tstamp(ts)
        if p_ds_actions is not None:
            p_ds_actions.memorize_row(p_cycle_id, ts, action.get_sorted_values())


        # 3 Environment: process agent's action
        self.log(self.C_LOG_TYPE_I, 'Process time', self._timer.get_time(), ': Env processes action...')
        done = self._env.done
        self._env.process_action(action)
        next_done = self._env.done
        self._timer.add_time(self._env.get_latency())     # in virtual mode only...
        self._env.get_state().set_tstamp(self._timer.get_time())


        # 4 Environment: compute and log reward
        reward  = self._env.compute_reward()
        ts      = self._timer.get_time()
        reward.set_tstamp(ts)
        if p_ds_rewards is not None:
            if ( reward.get_type() == Reward.C_TYPE_OVERALL ) or ( reward.get_type() == Reward.C_TYPE_EVERY_AGENT ):
                reward_values = np.zeros(p_ds_rewards.get_space().get_num_dim())

                for i, agent_id in enumerate(p_ds_rewards.get_space().get_dim_ids()): 
                    reward_values[i] = reward.get_agent_reward(agent_id)
                
                p_ds_rewards.memorize_row(p_cycle_id, ts, reward_values)


        # 5 Agent: adapt policy
        self.log(self.C_LOG_TYPE_I, 'Process time', self._timer.get_time(), ': Agent adapts policy...')
<<<<<<< HEAD
        self._agent.adapt(reward, done, self._env.get_state(), next_done)
=======
        self._agent.adapt(self._env.get_state(), reward)
>>>>>>> daf03db7


        # 6 Optional visualization
        if self._visualize:
            self._env.update_plot()
            self._agent.update_plot()


        # 7 Wait for next cycle (virtual mode only)
        if ( self._timer.finish_lap() == False ) and ( self.cycle_len is not None ):
            self.log(self.C_LOG_TYPE_I, 'Process time', self._timer.get_time(), ': Process timed out !!!')


        # 8 Cycle outro
        self.log(self.C_LOG_TYPE_I, 'Process time', self._timer.get_time(), ': End of cycle', str(p_cycle_id), '\n')


## -------------------------------------------------------------------------------------------------
    def run(self, p_exit_when_broken=True, p_exit_when_done=True, p_ds_states:RLDataStoring=None, 
            p_ds_actions:RLDataStoring=None, p_ds_rewards:RLDataStoring=None):
        """
        Processes control cycles in a loop. Termination depends on parameters.

        Parameters:
            p_exit_when_broken      If True, loop terminates when environment has boken
            p_exit_when_done        If True, loop terminates when goal of environment was achieved
            p_ds_states             Optional external data storing object that collects environment state data
            p_ds_actions            Optional external data storing object that collects agent action data
            p_ds_rewards            Optional external data storing object that collects environment reeward data

        Returns:
            done                    True if environment reached it's goal
            broken                  True if environment has broken
            num_cycles              Number of cycles
        """
        
        # 1 Preparation
        done = False
        self.reset()


        # 2 Start run
        self.log(self.C_LOG_TYPE_I, 'Run started')
        cycle_id  = 1

        while True:
            # 2.1 Process one cycle
            self.run_cycle(cycle_id, p_ds_states=p_ds_states, p_ds_actions=p_ds_actions, p_ds_rewards=p_ds_rewards)

            # 2.2 Check and handle environment's health
            if self._env.get_broken(): 
                self.log(self.C_LOG_TYPE_E, 'Environment broken!')
                if p_exit_when_broken: 
                    break
                else:
                    self.log(self.C_LOG_TYPE_I, 'Reset environment')
                    self._env.reset()

            # 2.3 Check and handle environment's done state
            if self._env.get_done() != done:
                done = self._env.get_done()
                if done == True:
                    self.log(self.C_LOG_TYPE_I, 'Environment goal achieved')
                else:
                    self.log(self.C_LOG_TYPE_W, 'Environment goal missed')

            if p_exit_when_done and done: break

            # 2.4 Next cycle id
            if self._cycle_limit > 0: 
                if cycle_id < self._cycle_limit: 
                    cycle_id = cycle_id + 1
                else:
                    break


        # 3 Finish run
        self.log(self.C_LOG_TYPE_I, 'Stop')
        return self._env.get_done(), self._env.get_broken(), cycle_id





## -------------------------------------------------------------------------------------------------
## -------------------------------------------------------------------------------------------------
class Training(Log):
    """
    This class performs an episodical training on a (multi-)agent in a given environment. Both are 
    expected as parts of a reinforcement learning process (see class Process for more details).
    The class optionally collects all relevant data like environmenal states and rewards or agents
    actions. Furthermore overarching training data will be collected.

    The class provides the three methods run(), run_episode(), run_cycle() that can be called in 
    any order to proceed the training.
    """

    C_TYPE                  = 'Training'
    C_NAME                  = 'RL'

    C_FNAME_TRAINING        = 'training'
    C_FNAME_ENV_STATES      = 'env_states'
    C_FNAME_AGENT_ACTIONS   = 'agent_actions'
    C_FNAME_ENV_REWARDS     = 'env_rewards'

## -------------------------------------------------------------------------------------------------
    def __init__(self, p_scenario:Scenario, p_episode_limit=50, p_cycle_limit=0, p_collect_states=True, 
                p_collect_actions=True, p_collect_rewards=True, p_collect_training=True, p_logging=True):
        """
        Parmeters:
            p_scenario              RL scenario object
            p_episode_limit         Maximum number of episodes
            p_cycle_limit           Naximum number of cycles within an episode (a value > 0 overrides
                                    the cycle limit provided by the enviroment)
            p_collect_states        If True, the environment states will be collected
            p_collect_actions       If True, the agent actions will be collected
            p_collect_rewards       If True, the environment reward will be collected
            p_collect_training      If True, global training data will be collected
            p_logging               Boolean switch for logging
        """

        super().__init__(p_logging=p_logging)

        self._scenario      = p_scenario
        self._env           = self._scenario.get_env()
        self._agent         = self._scenario.get_agent()

        self._episode_id    = 0
        self._episode_limit = p_episode_limit
        self._cycle_id      = 0

        if p_cycle_limit > 0:
            self._cycle_limit = p_cycle_limit
        else:
            self._cycle_limit = self._env.get_cycle_limit()

        if self._cycle_limit <= 0:
            raise ParamError('Invalid cycle limit')
        else:
            self.log(self.C_LOG_TYPE_I, 'Limit of cycles per episide:', str(self._cycle_limit))

        if p_collect_states:
            self._ds_states   = RLDataStoring(self._env.get_state_space())
        else:
            self._ds_states   = None

        if p_collect_actions:
            self._ds_actions  = RLDataStoring(self._env.get_action_space())
        else:
            self._ds_actions  = None

        if p_collect_rewards:
            reward_type = self._env.get_reward_type()

            if ( reward_type == Reward.C_TYPE_OVERALL ) or ( reward_type == Reward.C_TYPE_EVERY_AGENT ):
                reward_space = Set()
                try:
                    agents = self._agent.get_agents()
                except:
                    agents = [ [self._agent, 1.0] ]

                for agent, weight in agents:
                    reward_space.add_dim(Dimension(agent.get_id(), agent.get_name()))

                if reward_space.get_num_dim() > 0:
                    self._ds_rewards  = RLDataStoring(reward_space)

            else:
                # Futher reward type not yet supported
                self._ds_rewards  = None

        else:
            self._ds_rewards  = None

        if p_collect_training:
            self._ds_training = RLDataStoring()
        else:
            self._ds_training = None


## -------------------------------------------------------------------------------------------------
    def run_cycle(self):
        """
        Runs next training cycle.
        """

        # 1 Begin of new episode? Reset agent and environment 
        if self._cycle_id == 0:
            self.log(self.C_LOG_TYPE_I, '--------------------------------------')
            self.log(self.C_LOG_TYPE_I, '-- Episode', self._episode_id, 'started...')
            self.log(self.C_LOG_TYPE_I, '--------------------------------------\n')
            self._scenario.reset()
 
            # 1.1 Init frame for next episode in data storage objects
            if self._ds_training is not None: self._ds_training.add_episode(self._episode_id)
            if self._ds_states is not None: self._ds_states.add_episode(self._episode_id)
            if self._ds_actions is not None: self._ds_actions.add_episode(self._episode_id)
            if self._ds_rewards is not None: self._ds_rewards.add_episode(self._episode_id)


        # 2 Run a cycle
        self._scenario.run_cycle(self._cycle_id, p_ds_states=self._ds_states, p_ds_actions=self._ds_actions, p_ds_rewards=self._ds_rewards)


        # 3 Update training counters
        if self._env.get_done() or self._env.get_broken() or ( self._cycle_id == (self._cycle_limit-1) ):
            # 3.1 Episode finished
            self.log(self.C_LOG_TYPE_I, '--------------------------------------')
            self.log(self.C_LOG_TYPE_I, '-- Episode', self._episode_id, 'finished after', self._cycle_id + 1, 'cycles')
            self.log(self.C_LOG_TYPE_I, '--------------------------------------\n\n')

            # 3.1.1 Update global training data storage
            if self._ds_training is not None:
                if self._env.get_done()==True:
                    done_num = 1
                else:
                    done_num = 0

                if self._env.get_broken()==True:
                    broken_num = 1
                else:
                    broken_num = 0

                self._ds_training.memorize(RLDataStoring.C_VAR_NUM_CYLCLES, self._episode_id, self._cycle_id + 1)
                self._ds_training.memorize(RLDataStoring.C_VAR_ENV_DONE, self._episode_id, done_num)
                self._ds_training.memorize(RLDataStoring.C_VAR_ENV_BROKEN, self._episode_id, broken_num)
 
            # 3.1.2 Prepare next episode
            self._episode_id   += 1
            self._cycle_id      = 0

        else:
            # 3.2 Prepare next cycle
            self._cycle_id     += 1


## -------------------------------------------------------------------------------------------------
    def run_episode(self):
        """
        Runs/finishes current training episode.
        """

        current_episode_id = self._episode_id
        while self._episode_id == current_episode_id: self.run_cycle()


## -------------------------------------------------------------------------------------------------
    def run(self):
        """
        Runs/finishes entire training.
        """

        while self._episode_id < self._episode_limit: self.run_episode()


## -------------------------------------------------------------------------------------------------
    def get_data(self):
        return self._ds_training, self._ds_states, self._ds_actions, self._ds_rewards


## -------------------------------------------------------------------------------------------------
    def save_data(self, p_path, p_delimiter):
        result      = True
        num_files   = 0

        if self._ds_training is not None:
            if self._ds_training.save_data(p_path, self.C_FNAME_TRAINING, p_delimiter):
                self.log(self.C_LOG_TYPE_I, 'Saved training data to file "' + self.C_FNAME_TRAINING 
                        + '" in "' + p_path + '"')
                num_files  += 1
                result      = result and True
            else:
                result      = False

        if self._ds_states is not None:
            if self._ds_states.save_data(p_path, self.C_FNAME_ENV_STATES, p_delimiter):
                self.log(self.C_LOG_TYPE_I, 'Saved environment state data to file "' + self.C_FNAME_ENV_STATES
                        + '" in "' + p_path + '"')
                num_files  += 1
                result      = result and True
            else:
                result      = False

        if self._ds_actions is not None:
            if self._ds_actions.save_data(p_path, self.C_FNAME_AGENT_ACTIONS, p_delimiter):
                self.log(self.C_LOG_TYPE_I, 'Saved agent action data to file "' + self.C_FNAME_AGENT_ACTIONS 
                        + '" in "' + p_path + '"')
                num_files  += 1
                result      = result and True
            else:
                result      = False

        if self._ds_rewards is not None:
            if self._ds_rewards.save_data(p_path, self.C_FNAME_ENV_REWARDS, p_delimiter):
                self.log(self.C_LOG_TYPE_I, 'Saved environment reward data to file "' + self.C_FNAME_ENV_REWARDS 
                        + '" in "' + p_path + '"')
                num_files  += 1
                result      = result and True
            else:
                result      = False

        if num_files > 0: return result
        return False






## -------------------------------------------------------------------------------------------------
## -------------------------------------------------------------------------------------------------
class HPTuningRL(HyperParamTuning):
    """
    Hyperparameter tuning for reinforcement learning.
    """

    C_NAME              = 'RL'

## -------------------------------------------------------------------------------------------------
    def __init__(self, p_scenario:Scenario, p_path:str, p_episode_limit=50, p_cycle_limit=0, p_logging=True):
        super().__init__(p_path, p_logging=p_logging)


## -------------------------------------------------------------------------------------------------
    def optimize(self, *p_hp):
        # 1 Set hyperparameters
        # 2 Create and process a training
        # 3 Return overall number of cycles a the value to be mininmized

        return 0<|MERGE_RESOLUTION|>--- conflicted
+++ resolved
@@ -936,25 +936,11 @@
             self.log(self.C_LOG_TYPE_I, 'Adaption: previous state None -> adaptivity skipped')
             return False
 
-<<<<<<< HEAD
-        reward = p_args[0]
-        done = p_args[1]
-        next_state = p_args[2]
-        next_done = p_args[3]
-        self.log(self.C_LOG_TYPE_I, 'Adaption: previous state =', self._previous_state.get_values(), 
-                '; reward = ', p_args[0].get_agent_reward(self._id))
-
-        # 2 Add data to SAR buffer
-        self._policy.add_buffer(SARBufferElement(dict(state=self._state, action=self._previous_action, 
-                                                    reward=reward, next_state=next_state, done=done,
-                                                    next_done=next_done)))
-=======
 
         # 2 Adaptation
         if self._envmodel is None:
             # 2.1 Model-free adaptation
             return self._policy.adapt(SARSElement(self._previous_state, self._previous_action, reward, state))
->>>>>>> daf03db7
 
         else:
             # 2.2 Model-based adaptation
@@ -1386,9 +1372,7 @@
 
         # 3 Environment: process agent's action
         self.log(self.C_LOG_TYPE_I, 'Process time', self._timer.get_time(), ': Env processes action...')
-        done = self._env.done
         self._env.process_action(action)
-        next_done = self._env.done
         self._timer.add_time(self._env.get_latency())     # in virtual mode only...
         self._env.get_state().set_tstamp(self._timer.get_time())
 
@@ -1409,11 +1393,7 @@
 
         # 5 Agent: adapt policy
         self.log(self.C_LOG_TYPE_I, 'Process time', self._timer.get_time(), ': Agent adapts policy...')
-<<<<<<< HEAD
-        self._agent.adapt(reward, done, self._env.get_state(), next_done)
-=======
         self._agent.adapt(self._env.get_state(), reward)
->>>>>>> daf03db7
 
 
         # 6 Optional visualization
