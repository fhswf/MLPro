--- conflicted
+++ resolved
@@ -9,20 +9,12 @@
 ## -- 2025-03-18  0.1.1     DA       Bugfix in ClusterBody.__init__()
 ## -- 2025-03-19  0.1.2     DA       Refactoring (cprop_center_geo)
 ## -- 2025-06-06  0.2.0     DA       Refactoring: p_inst -> p_instances
-<<<<<<< HEAD
-## -- 2025-06-10  0.3.0     DA/DS    New property 'density'
-## -------------------------------------------------------------------------------------------------
-
-"""
-Ver. 0.3.0 (2025-06-10)
-=======
 ## -- 2025-06-11  0.3.0     DA       - Redefintion of method ClusterBody.update_properties()
 ## --                                - New method ClusterBody._update_density()
 ## -------------------------------------------------------------------------------------------------
 
 """
 Ver. 0.3.0 (2025-06-11)
->>>>>>> 74c288df
 
 This module provides a template class for clusters with a centroid and a body.
 
