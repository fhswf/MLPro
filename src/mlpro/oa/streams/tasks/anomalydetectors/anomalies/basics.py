--- conflicted
+++ resolved
@@ -12,18 +12,11 @@
 ## -- 2024-04-10  1.2.0     DA/SK    Refactoring
 ## -- 2024-04-11  1.3.0     DA       Class Anomaly: extensions on methods update_plot_*
 ## -- 2024-05-07  1.3.1     SK       Bug fix related to p_instances
-<<<<<<< HEAD
-## -------------------------------------------------------------------------------------------------
-
-"""
-Ver. 1.3.1 (2024-05-07)
-=======
 ## -- 2024-05-09  1.3.2     DA       Bugfix in method Anomaly._update_plot()
 ## -------------------------------------------------------------------------------------------------
 
 """
 Ver. 1.3.2 (2024-05-09)
->>>>>>> b4589b33
 
 This module provides templates for anomaly detection to be used in the context of online adaptivity.
 """
