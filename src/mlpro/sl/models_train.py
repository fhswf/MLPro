## -------------------------------------------------------------------------------------------------
## -- Project : MLPro - A Synoptic Framework for Standardized Machine Learning Tasks
## -- Package : mlpro.sl
## -- Module  : basics.py
## -------------------------------------------------------------------------------------------------
## -- History :
## -- yyyy-mm-dd  Ver.      Auth.    Description
## -- 2023-06-13  0.0.0     LSB      Creation
## -------------------------------------------------------------------------------------------------

"""
Ver. 0.0.0 (2023-06-13)

This module provides training classes for supervised learning tasks.
"""
import warnings

from mlpro.bf.data import *
from mlpro.sl import *





## -------------------------------------------------------------------------------------------------
## -------------------------------------------------------------------------------------------------
class SLDataStoring(DataStoring):
    """

    Parameters
    ----------
    p_variables
    """

    C_VAR0 = "Epoch ID"
    C_VAR_CYCLE = "Cycle ID"


## -------------------------------------------------------------------------------------------------
    def __init__(self, p_variables:list):

        self.space = p_variables

        self.variables = [self.C_VAR_CYCLE]

        self.var_space = []
        for dim in self.space:
            self.var_space.append(dim)

        self.variables.extend(self.var_space)
        self.current_epoch = 0

        DataStoring.__init__(self,p_variables=self.variables)


## -------------------------------------------------------------------------------------------------
    def memorize_row(self, p_cycle_id, p_data):

        """

        Parameters
        ----------
        p_cycle_id
        p_data

        """

        self.memorize(self.C_VAR_CYCLE, self.current_epoch, p_cycle_id)


        for i, var in enumerate(self.var_space):
            self.memorize(var, self.current_epoch, p_data[i])


## -------------------------------------------------------------------------------------------------
    def get_variables(self):
        """

        Returns
        -------

        """
        return self.variables


## -------------------------------------------------------------------------------------------------
    def add_epoch(self, p_epoch_id):

        """

        Parameters
        ----------
        p_epoch_id

        """
        self.add_frame(p_frame_id=p_epoch_id)
        self.current_epoch = p_epoch_id







## -------------------------------------------------------------------------------------------------
## -------------------------------------------------------------------------------------------------
class SLScenario (Scenario):
    """
    To be designed.

    Parameters
    ----------
    p_mode
    p_ada
    p_cycle_limit
    p_visualize
    p_logging

    """

    C_TYPE = 'SL-Scenario'


## -------------------------------------------------------------------------------------------------
    def __init__(self,
                 p_mode=Mode.C_MODE_SIM,
                 p_ada: bool = True,
                 p_cycle_limit: int = 0,
                 p_visualize: bool = True,
                 p_logging=Log.C_LOG_ALL):

        self._dataset : Dataset = None
        self._model : SLAdaptiveFunction = None
        # self.ds : dict = {}

        Scenario.__init__(self,
                          p_mode = p_mode,
                          p_ada = p_ada,
                          p_cycle_limit = p_cycle_limit,
                          p_visualize = p_visualize,
                          p_logging = p_logging)

        # TODO: Check if i need a cycle limit specific to models

        self.connect_datalogger()
        # raise NotImplementedError

        if self._dataset is None:
            raise ImplementationError("Please bind your SL dataset to the _dataset attribute in the _setup method.")


        self._metrics = self._model.get_metrics()


## -------------------------------------------------------------------------------------------------
    def _run_cycle(self):

        """

        """
        # Check if the first run
        success = False
        error = False

        data = self._dataset.get_next()
        adapted = self._model.adapt(p_dataset = data)

        if self.get_dataset()._last_batch:
            end_of_data = True

        else:

            end_of_data = False

            for input, target in data:

                output = self._model(input)
                logging_data = self._model.get_logging_data()
                # mapping = [*input.get_values(), *target.get_values(), *output.get_values()]


                metric_values = self._model.calculate_metrics(p_data = (input, target)).get_values()

                for met_val in metric_values:
                    logging_data.append(met_val.get_values())

                if self.get_cycle_id() == 0:
                    self.log(Log.C_LOG_WE, *['\t'+self._metrics[i].get_name() +":\t"+ str(metric_values[i].get_values()) for i in range(len(self._metrics))])

                if self.ds_cycles is not None:
                    self.ds_cycles.memorize_row(p_cycle_id=self.get_cycle_id(), p_data = logging_data)

                if self.ds_mappings is not None:
                    if isinstance(output, BatchElement):
                        for i,val in enumerate(output.get_values()):
                            ip = input.get_values()[i]
                            tg = target.get_values()[i]
                            op = val
                            self.ds_mappings.memorize_row(p_cycle_id=self.get_cycle_id(), p_data= [*ip, *tg, *op])
                    else:
                        self.ds_mappings.memorize_row(p_cycle_id=self.get_cycle_id(), p_data=[*input.get_values(),
                                                                                              *target.get_values(),
                                                                                              *output.get_values()])





        # get success from the model
        # Future implementation to terminate a training based on a goal criterion

        # Error computations such as Stagnation, etc.
        # Future implementation to terminate a training based on an undesirable criterion

        return success, error, adapted, end_of_data


## -------------------------------------------------------------------------------------------------
    def _setup(self, p_mode, p_ada:bool, p_visualize:bool, p_logging) -> Model:
        """

        Parameters
        ----------
        p_mode
        p_ada
        p_visualize
        p_logging

        Returns
        -------

        """
        raise NotImplementedError


## -------------------------------------------------------------------------------------------------
    def _reset(self, p_seed):
        """

        Parameters
        ----------
        p_seed

        """
        if self._visualize:
            self._model.init_plot()

        for metric in self._metrics:
            metric.reset(p_seed)


## -------------------------------------------------------------------------------------------------
    def connect_datalogger(self, p_mapping = None, p_cycle = None):

        """

        Parameters
        ----------
        p_mapping
        p_cycle

        """
        self.ds_mappings = p_mapping
        self.ds_cycles = p_cycle


## -------------------------------------------------------------------------------------------------
    def get_dataset(self):

        """

        Returns
        -------

        """
        return self._dataset


## -------------------------------------------------------------------------------------------------
    def _init_plot(self):

        """

        """
        pass


## -------------------------------------------------------------------------------------------------
    def _update_plot(self):

        """

        """
        pass


## -------------------------------------------------------------------------------------------------
    def get_latency(self):

        """


        """
        return timedelta(0,0,0)





## -------------------------------------------------------------------------------------------------
## -------------------------------------------------------------------------------------------------
class SLTrainingResults(TrainingResults):

    """

    Parameters
    ----------
    p_scenario
    p_run
    p_cycle_id
    p_logging
    """

    C_NAME = "SL"

    C_FNAME_EPOCH = 'Epoch Scores'
    C_FNAME_TRAIN_SCORE = 'Training Scores'
    C_FNAME_EVAL_SCORE = 'Evaluation Scores'
    C_FNAME_TEST_SCORE = 'Test Scores'
    C_FNAME_TRAIN_MAP = 'Training Predictions'
    C_FNAME_EVAL_MAP = 'Evaluation Predictions'
    C_FNAME_TEST_MAP = 'Test Predictions'

    C_CPAR_NUM_EPOCH_TRAIN = 'Training Epochs'
    C_CPAR_NUM_EPOCH_EVAL = 'Evaluation Epochs'
    C_CPAR_NUM_EPOCH_TEST = 'Test Epochs'


## -------------------------------------------------------------------------------------------------
    def __init__(self,
                 p_scenario: SLScenario,
                 p_run,
                 p_cycle_id,
                 p_logging = Log.C_LOG_WE ):


        TrainingResults.__init__(self,
                                 p_scenario=p_scenario,
                                 p_run=p_run,
                                 p_cycle_id=p_cycle_id,
                                 p_logging=p_logging)

        self.num_epochs_train = 0
        self.num_epochs_eval = 0
        self.num_epochs_test = 0
        self.ds_epoch = None
        self.ds_cycles_train = None
        self.ds_cycles_eval = None
        self.ds_cycles_test = None
        self.ds_mapping_train = None
        self.ds_mapping_eval = None
        self.ds_mapping_test = None

## -------------------------------------------------------------------------------------------------
    def close(self):

        """

        """
        TrainingResults.close(self)

        self.add_custom_result(self.C_CPAR_NUM_EPOCH_TRAIN, self.num_epochs_train)
        self.add_custom_result(self.C_CPAR_NUM_EPOCH_EVAL, self.num_epochs_eval)
        self.add_custom_result(self.C_CPAR_NUM_EPOCH_TEST, self.num_epochs_test)


## -------------------------------------------------------------------------------------------------
    def _log_results(self):

        """


        """

        TrainingResults._log_results(self)

        self.log(Log.C_LOG_WE, "Training Epochs:", self.num_epochs_train)
        self.log(Log.C_LOG_WE, "Evaluation Epochs:", self.num_epochs_eval)
        self.log(Log.C_LOG_WE, "Test Epochs:", self.num_epochs_test)



## -------------------------------------------------------------------------------------------------
    def save(self, p_path, p_filename = 'summary.csv') -> bool:

        """

        Parameters
        ----------
        p_path
        p_filename

        Returns
        -------

        """

        if not TrainingResults.save(self, p_path = p_path, p_filename = p_filename):
            return False

        if self.ds_epoch is not None:
            self.ds_epoch.save_data(p_path, self.C_FNAME_EPOCH)
        if self.ds_cycles_train is not None:
            self.ds_cycles_train.save_data(p_path, self.C_FNAME_TRAIN_SCORE)
        if self.ds_cycles_eval is not None:
            self.ds_cycles_eval.save_data(p_path, self.C_FNAME_EVAL_SCORE)
        if self.ds_cycles_test is not None:
            self.ds_cycles_test.save_data(p_path, self.C_FNAME_TEST_SCORE)
        if self.ds_mapping_train is not None:
            self.ds_mapping_train.save_data(p_path, self.C_FNAME_TRAIN_MAP)
        if self.ds_mapping_eval is not None:
            self.ds_mapping_eval.save_data(p_path, self.C_FNAME_EVAL_MAP)
        if self.ds_mapping_test is not None:
            self.ds_mapping_test.save_data(p_path, self.C_FNAME_TEST_MAP)







## -------------------------------------------------------------------------------------------------
## -------------------------------------------------------------------------------------------------
class SLTraining (Training):
    """

    Parameters
    ----------
    p_collect_epoch_scores
    p_collect_mappings
    p_collect_cycles
    p_eval_freq
    p_test_freq
    p_kwargs
    """

    C_NAME = 'SL'
    C_MODE_TEST = 2

    C_CLS_RESULTS = SLTrainingResults

## -------------------------------------------------------------------------------------------------
    def __init__(self,
                 p_collect_epoch_scores = True,
                 p_collect_mappings = True,
                 p_collect_cycles = True,
                 p_num_epoch = 1,
                 p_eval_freq = 0,
                 p_test_freq = 0,
                 **p_kwargs):


        self._collect_epoch_scores = p_collect_epoch_scores
        self._collect_mappings = p_collect_mappings
        self._collect_cycles = p_collect_cycles

        self._eval_freq = p_eval_freq
        self._test_freq = p_test_freq

        self._num_epochs = p_num_epoch
        self._cycles_epoch = 0

        self._scenario : SLScenario = None
        self._model : SLAdaptiveFunction = None

        Training.__init__(self, **p_kwargs)

        self._model: SLAdaptiveFunction = self.get_scenario()._model

        self.metric_space = self._model.get_metric_space()


        # For hpt
        self._score_metric = self._model.get_score_metric()

        self._logging_space = self._model.get_logging_set()

        self._eval_freq = p_eval_freq
        self._test_freq = p_test_freq
        self._epoch_id = 0
        self._epoch_train = False
        self._epoch_test = False
        self._epoch_eval = False


## -------------------------------------------------------------------------------------------------
    def _init_results(self) -> TrainingResults:
        """

        Returns
        -------

        """
        Training._init_results(self)

        results = Training._init_results(self)

        results._ds_list = []
        metric_variables = [i.get_name_short() for i in self.metric_space.get_dims()]
        if self._collect_epoch_scores:
            variables = metric_variables[:]
            if self._eval_freq > 0:
                for i in range(len(variables)):
                    variables.append("Eval "+ variables[i])
            if self._test_freq > 0:
                for i in range(len(variables)):
                    variables.append("Test " + variables[i])
            results.ds_epoch = SLDataStoring(variables)
            results._ds_list.append(results.ds_epoch)

        if self._collect_cycles:
            variables = [i.get_name_short() for i in self._logging_space.get_dims()]
            variables.extend(metric_variables)
            results.ds_cycles_train = SLDataStoring(p_variables=variables)
            results._ds_list.append(results.ds_cycles_train)

            if self._eval_freq > 0:
                results.ds_cycles_eval = SLDataStoring(p_variables=variables)
                results._ds_list.append(results.ds_cycles_eval)

            if self._test_freq > 0:
                results.ds_cycles_test = SLDataStoring(p_variables=variables)
                results._ds_list.append(results.ds_cycles_test)


        if self._collect_mappings:
            variables = []
            for dim in self._model.get_input_space().get_dims():
                variables.append("input "+dim.get_name_short())
            for dim in self._model.get_output_space().get_dims():
                variables.append("target "+dim.get_name_short())
            for dim in self._model.get_output_space().get_dims():
                variables.append("pred "+dim.get_name_short())

            results.ds_mapping_train = SLDataStoring(p_variables=variables)
            results._ds_list.append(results.ds_mapping_train)
            if self._eval_freq > 0:
                results.ds_mapping_eval = SLDataStoring(p_variables=variables)
                results._ds_list.append(results.ds_mapping_eval)
            if self._test_freq > 0:
                results.ds_mapping_test = SLDataStoring(p_variables=variables)
                results._ds_list.append(results.ds_mapping_test)

        self._scenario.connect_datalogger(p_mapping = results.ds_mapping_train, p_cycle = results.ds_cycles_train)


        return results


## -------------------------------------------------------------------------------------------------
    def _run_cycle(self) -> bool:

        """

        Returns
        -------

        """
        eof_training = False
        eof_epoch = False

        if self._cycles_epoch == 0:
            self._init_epoch()

        success, error, timeout, limit, adapted, end_of_data = self._scenario.run_cycle()
        self._cycles_epoch += 1

        if adapted:
            self._results.num_adaptations += 1

        self._update_epoch()

        if end_of_data:
            self.get_scenario().reset(self.get_scenario().get_cycle_id())
            if self._mode == self.C_MODE_TRAIN:
                self._results.num_epochs_train += 1

            elif self._mode == self.C_MODE_EVAL:
                self._results.num_epochs_eval += 1
                self._epoch_eval = False

            elif self._mode == self.C_MODE_TEST:
                self._results.num_epochs_test += 1
                self._epoch_test = False

            if self._epoch_eval:
                self._mode = self.C_MODE_EVAL
                self._init_eval()

            elif self._epoch_test:
                self._mode = self.C_MODE_TEST
                self._init_test()

            else:
                eof_epoch = True


        if eof_epoch:
            self._close_epoch()

        if (self._adaptation_limit > 0) and (self._results.num_adaptations == self._adaptation_limit):
            self.log(self.C_LOG_TYPE_W, 'Adaptation limit ', str(self._adaptation_limit), ' reached')
            eof_training = True

        elif eof_epoch and self._epoch_id > 0 and self._epoch_id == self._num_epochs:
            self.log(self.C_LOG_TYPE_W, 'Epoch limit ', str(self._num_epochs), ' reached')
            eof_training = True

        return eof_training


## -------------------------------------------------------------------------------------------------
    def _init_epoch(self):

        """


        """
        self._epoch_id += 1
        self._mode = self.C_MODE_TRAIN
        self._model.switch_adaptivity(p_ada = True)

        self._scenario.get_dataset().reset(self._epoch_id)

        if self._eval_freq:
            if self._epoch_id % self._eval_freq == 0:
                self._epoch_eval = True

        if self._test_freq:
            if self._epoch_id % self._test_freq == 0:
                self._epoch_test = True

        for ds in self._results._ds_list:
            ds.add_epoch(self._epoch_id)

        self._scenario.connect_datalogger(p_mapping = self._results.ds_mapping_train,
                                          p_cycle = self._results.ds_cycles_train)


        self._scenario.get_dataset().set_mode(Dataset.C_MODE_TRAIN)

        self.metric_list_train = []
        self.metric_list_eval = []
        self.metric_list_test = []



## -------------------------------------------------------------------------------------------------
    def _update_epoch(self):

<<<<<<< HEAD
        current_metrics = []
=======
        """

        """
>>>>>>> 6e4ecb97
        for met_val in self._model.get_current_metrics().get_values():
            current_metrics.append(met_val.get_values())
        if self._mode == self.C_MODE_TRAIN:
            self.metric_list_train.append(current_metrics)
        elif self._mode == self.C_MODE_EVAL:
            self.metric_list_eval.append(current_metrics)
        elif self._mode == self.C_MODE_TEST:
            self.metric_list_eval.append(current_metrics)


## -------------------------------------------------------------------------------------------------
    def _close_epoch(self):

        """

        """
        score_train = np.nanmean(self.metric_list_train, dtype=float, axis=0)
        if self.metric_list_eval:
            score_eval = np.nanmean(self.metric_list_eval, dtype=float, axis=0)
        else:
            score_eval = []
        if self.metric_list_test:
            score_val = np.nanmean(self.metric_list_test, dtype=float, axis=0)
        else:
            score_val = []
        try:
            score = np.concatenate((score_train, score_eval, score_val), axis=0).flatten()
        except:
            score = [score_train, score_eval, score_val]


        self._results.ds_epoch.memorize_row(self._scenario.get_cycle_id(), p_data=score)
        metric_variables = [i.get_name_short() for i in self.metric_space.get_dims()]
        if self._score_metric:
            try:
                score_metric_value = score_eval[metric_variables.index(self._score_metric.get_output_space().get_dims()[0].get_name_short())]
            except:
                score_metric_value = score_eval


            if self._results.highscore is None:
                self._results.highscore = -(np.inf)
            if score_metric_value:
                if self._results.highscore < score_metric_value:
                    self._results.highscore = score_metric_value

        self._cycles_epoch = 0


## -------------------------------------------------------------------------------------------------
    def _init_eval(self):

        """

        """
        self._model.switch_adaptivity(p_ada=False)
        self._mode = self.C_MODE_EVAL
        self._scenario.connect_datalogger(p_mapping=self._results.ds_mapping_eval, p_cycle=self._results.ds_cycles_eval)
        self._scenario.get_dataset().set_mode(Dataset.C_MODE_EVAL)


## -------------------------------------------------------------------------------------------------
    def _init_test(self):

        """

        """
        self._model.switch_adaptivity(p_ada=False)
        self._mode = self.C_MODE_TEST
        self._scenario.connect_datalogger(p_mapping=self._results.ds_mapping_test, p_cycle=self._results.ds_cycles_test)
        self._scenario.get_dataset().set_mode(Dataset.C_MODE_TEST)



<|MERGE_RESOLUTION|>--- conflicted
+++ resolved
@@ -658,13 +658,10 @@
 ## -------------------------------------------------------------------------------------------------
     def _update_epoch(self):
 
-<<<<<<< HEAD
+        """
+
+        """
         current_metrics = []
-=======
-        """
-
-        """
->>>>>>> 6e4ecb97
         for met_val in self._model.get_current_metrics().get_values():
             current_metrics.append(met_val.get_values())
         if self._mode == self.C_MODE_TRAIN:
@@ -698,6 +695,7 @@
 
         self._results.ds_epoch.memorize_row(self._scenario.get_cycle_id(), p_data=score)
         metric_variables = [i.get_name_short() for i in self.metric_space.get_dims()]
+
         if self._score_metric:
             try:
                 score_metric_value = score_eval[metric_variables.index(self._score_metric.get_output_space().get_dims()[0].get_name_short())]
