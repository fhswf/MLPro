## -------------------------------------------------------------------------------------------------
## -- Project : MLPro - A Synoptic Framework for Standardized Machine Learning Tasks
## -- Package : mlpro.wrappers
## -- Module  : openai_gym.py
## -------------------------------------------------------------------------------------------------
## -- History :
## -- yyyy-mm-dd  Ver.      Auth.    Description
## -- 2021-08-27  0.0.0     SY       Creation
## -- 2021-08-27  1.0.0     SY       Release of first version
## -- 2021-09-11  1.0.0     MRD      Change Header information to match our new library name
## -- 2021-09-23  1.1.0     SY       Update WrEnvGym to solve big data issues
## -- 2021-09-24  1.1.1     MRD      Change the gym wrapper _recognize_space() function to seperate
## --                                between discrete space and continuous space
## -- 2021-09-28  1.1.2     SY       WrEnvGym: implementation of method get_cycle_limits()
## -- 2021-09-29  1.1.3     SY       Change name: WrEnvGym to WrEnvGYM2MLPro
## -- 2021-09-30  1.2.0     SY       New classes: WrEnvMLPro2GYM
## -- 2021-10-05  1.2.1     SY       Update following new attributes done and broken in State
## -- 2021-10-06  1.2.2     DA       Minor fixes
## -- 2021-10-07  1.2.3     MRD      Redefine WrEnvMLPro2GYM reset(), step(), _recognize_space() function
## --                                Redefine also _recognize_space() from WrEnvGYM2MLPro
## -- 2021-10-08  1.2.4     DA       Correction of wrapper WREnvGYM2MLPro
## -- 2021-10-27  1.2.5     MRD      Remove reset() on WREnvGYM2MLPro and WrEnvMLPro2GYM init() function
## --                                to prevent double reset, due to it will be reset later on Training Class
## --                                Mismatch datatype last_done on WrPolicySB32MLPro
## -- 2021-11-13  1.2.6     DA       Minor adjustments
## -- 2021-11-16  1.2.7     DA       Refactoring
## -- 2021-11-16  1.2.8     SY       Refactoring
## -- 2021-12-03  1.2.9     DA       Refactoring
## -- 2021-12-21  1.3.0     DA       - Replaced 'done' by 'success' on mlpro functionality
## --                                - Optimized 'done' detection in both classed
## -- 2021-12-23  1.3.1     MRD      Remove adding self._num_cycle on simulate_reaction() due to 
## --                                EnvBase.process_actions() is already adding self._num_cycle
<<<<<<< HEAD
## -- 2022-01-21  1.3.2     DA/MRD   Class WrEnvMLPro2GYM: 
## --                                - refactored done detection 
## --                                - removed artifacts of cycle counting
## -------------------------------------------------------------------------------------------------

"""
Ver. 1.3.2 (2022-01-21)
=======
## -- 2022-01-20  1.3.2     MRD      Rename self._reward into self._last_reward
## -- 2022-01-21  1.3.3     MRD      Add proper time limit functionality for WrEnvMLPro2GYM
## -------------------------------------------------------------------------------------------------

"""
Ver. 1.3.3 (2022-01-21)
>>>>>>> 7a6b6021
This module provides wrapper classes for reinforcement learning tasks.
"""


from itertools import cycle
import gym
from mlpro.rl.models import *





## -------------------------------------------------------------------------------------------------
## -------------------------------------------------------------------------------------------------
class WrEnvGYM2MLPro (Environment):
    """
    This class is a ready to use wrapper class for OpenAI Gym environments. 
    Objects of this type can be treated as an environment object. Encapsulated 
    gym environment must be compatible to class gym.Env.
    """

    C_TYPE        = 'OpenAI Gym Env'

## -------------------------------------------------------------------------------------------------
    def __init__(self, 
                 p_gym_env,                     # Gym environment object
                 p_state_space:MSpace=None,     # Optional external state space object that meets the
                                                # state space of the gym environment
                 p_action_space:MSpace=None,    # ptional external action space object that meets the
                                                # state space of the gym environment
                 p_logging=Log.C_LOG_ALL):      # Log level (see constants of class Log)

        self._gym_env     = p_gym_env
        self.C_NAME       = 'Env "' + self._gym_env.spec.id + '"'

        super().__init__(p_mode=Environment.C_MODE_SIM, p_latency=None, p_logging=p_logging)

        if p_state_space is not None: 
            self._state_space = p_state_space
        else:
            self._state_space = self.recognize_space(self._gym_env.observation_space)
        
        if p_action_space is not None: 
            self._action_space = p_action_space
        else:
            self._action_space = self.recognize_space(self._gym_env.action_space)


## -------------------------------------------------------------------------------------------------
    def __del__(self):
        self._gym_env.close()
        self.log(self.C_LOG_TYPE_I, 'Closed')


## -------------------------------------------------------------------------------------------------
    @staticmethod
    def recognize_space(p_gym_space) -> ESpace:
        space = ESpace()
        
        if isinstance(p_gym_space, gym.spaces.Discrete):
            space.add_dim(Dimension(p_id=0,p_name_short='0', p_base_set=Dimension.C_BASE_SET_Z, p_boundaries=[p_gym_space.n]))
        elif isinstance(p_gym_space, gym.spaces.Box):
            shape_dim = len(p_gym_space.shape)
            for i in range(shape_dim):
                for d in range(p_gym_space.shape[i]):
                    space.add_dim(Dimension(p_id=d, p_name_short=str(d), p_base_set=Dimension.C_BASE_SET_R, p_boundaries=[p_gym_space.low[d], p_gym_space.high[d]]))

        return space


## -------------------------------------------------------------------------------------------------
    @staticmethod
    def setup_spaces():
        return None, None


## -------------------------------------------------------------------------------------------------
    def _reset(self, p_seed=None):

        # 1 Reset Gym environment and determine initial state
        self._gym_env.seed(p_seed)
        observation = self._gym_env.reset()
        obs         = DataObject(observation)

        # 2 Create state object from Gym observation
        state   = State(self._state_space)
        state.set_values(obs.get_data())
        self._set_state(state)


## -------------------------------------------------------------------------------------------------
    def simulate_reaction(self, p_state:State, p_action: Action) -> State:

        # 1 Convert action to Gym syntax
        action_sorted = p_action.get_sorted_values()
        dtype         = self._gym_env.action_space.dtype

        if ( dtype == np.int32 ) or ( dtype == np.int64 ):
            action_sorted = action_sorted.round(0)

        if action_sorted.size == 1:
            action_gym = action_sorted.astype(self._gym_env.action_space.dtype)[0]
        else:
            action_gym = action_sorted.astype(self._gym_env.action_space.dtype)


        # 2 Process step of Gym environment
        try:
            observation, reward_gym, done, info = self._gym_env.step(action_gym)
        except:
            observation, reward_gym, done, info = self._gym_env.step(np.atleast_1d(action_gym))
        
        obs               = DataObject(observation)


        # 3 Create state object from Gym observation
        state = State(self._state_space, p_terminal=done )
        state.set_values(obs.get_data())


        # 4 Create reward object
        self._last_reward = Reward(Reward.C_TYPE_OVERALL)
        self._last_reward.set_overall_reward(reward_gym)


        # 5 Return next state
        return state


## -------------------------------------------------------------------------------------------------
    def compute_reward(self, p_state_old:State=None, p_state_new:State=None) -> Reward:
        if ( p_state_old is not None ) or ( p_state_new is not None ):
            raise NotImplementedError

        return self._last_reward


## -------------------------------------------------------------------------------------------------
    def compute_success(self, p_state:State) -> bool:
        return self.get_success()


## -------------------------------------------------------------------------------------------------
    def compute_broken(self, p_state:State) -> bool:
        return self.get_broken()


## -------------------------------------------------------------------------------------------------
    def init_plot(self, p_figure=None):
        self._gym_env.render()


## -------------------------------------------------------------------------------------------------
    def update_plot(self):
        self._gym_env.render()


## -------------------------------------------------------------------------------------------------
    def get_cycle_limit(self):
        return self._gym_env._max_episode_steps





## -------------------------------------------------------------------------------------------------
## -------------------------------------------------------------------------------------------------
class WrEnvMLPro2GYM(gym.Env):
    """
    This class is a ready to use wrapper class for MLPro to OpenAI Gym environments. 
    Objects of this type can be treated as an gym.Env object. Encapsulated 
    MLPro environment must be compatible to class Environment.
    """

    C_TYPE        = 'MLPro to Gym Env'
    metadata      = {'render.modes': ['human']}

## -------------------------------------------------------------------------------------------------
    def __init__(self, p_mlpro_env, p_state_space:MSpace=None, p_action_space:MSpace=None):
        """
        Parameters:
            p_mlpro_env     MLPro's Environment object
            p_state_space   Optional external state space object that meets the
                            state space of the MLPro environment
            p_action_space  Optional external action space object that meets the
                            state space of the MLPro environment
        """

        self._mlpro_env             = p_mlpro_env
        
        if p_state_space is not None: 
            self.observation_space  = p_state_space
        else:
            self.observation_space  = self.recognize_space(self._mlpro_env.get_state_space())
        
        if p_action_space is not None: 
            self.action_space       = p_action_space
        else:
            self.action_space       = self.recognize_space(self._mlpro_env.get_action_space())
        
        self.first_refresh          = True
        

## -------------------------------------------------------------------------------------------------
    @staticmethod    
    def recognize_space(p_mlpro_space):
        space = None
        action_dim = p_mlpro_space.get_num_dim()
        if len(p_mlpro_space.get_dim(0).get_boundaries()) == 1:
            space = gym.spaces.Discrete(p_mlpro_space.get_dim(0).get_boundaries()[0])
        else:
            lows = []
            highs = []
            for dimension in range(action_dim):
                lows.append(p_mlpro_space.get_dim(dimension).get_boundaries()[0])
                highs.append(p_mlpro_space.get_dim(dimension).get_boundaries()[1])

            space = gym.spaces.Box(
                            low=np.array(lows, dtype=np.float32), 
                            high=np.array(highs, dtype=np.float32), 
                            shape=(action_dim,), 
                            dtype=np.float32
                            )
            
        return space


## -------------------------------------------------------------------------------------------------
    def step(self, action):
        _action     = Action()
        _act_set    = Set()
        idx         = self._mlpro_env._action_space.get_num_dim()

        if isinstance(self.observation_space, gym.spaces.Discrete):
            action = np.array([action])
        
        for i in range(idx):
            _act_set.add_dim(Dimension(i,'action_'+str(i)))
        _act_elem   = Element(_act_set)
        for i in range(idx):
            _act_elem.set_value(i, action[i].item())
        _action.add_elem('0', _act_elem)
        
        self._mlpro_env.process_action(_action)
        reward = self._mlpro_env.compute_reward()
        
        obs = None
        if isinstance(self.observation_space, gym.spaces.Box):
            obs = np.array(self._mlpro_env.get_state().get_values(), dtype=np.float32)
        else:
            obs = np.array(self._mlpro_env.get_state().get_values())

<<<<<<< HEAD
        state = self._mlpro_env.get_state()
        done = state.get_terminal()

        info = {}
        info["TimeLimit.truncated"] = state.get_timeout()
=======
        self._num_cycles += 1
        cycle_limit = self._mlpro_env.get_cycle_limit()
        done = ( self._mlpro_env.get_state().get_success() ) or ( self._mlpro_env.get_state().get_broken() )

        info = {}
        if ( (cycle_limit > 0) and (self._num_cycles>=cycle_limit) ):
            info["TimeLimit.truncated"] = not done
            done = True
>>>>>>> 7a6b6021

        return obs, reward.get_overall_reward(), done, info
    

## -------------------------------------------------------------------------------------------------
    def reset(self):
        self._mlpro_env.reset()
        obs = None
        if isinstance(self.observation_space, gym.spaces.Box):
            obs = np.array(self._mlpro_env.get_state().get_values(), dtype=np.float32)
        else:
            obs = np.array(self._mlpro_env.get_state().get_values())
        return obs
    

## -------------------------------------------------------------------------------------------------
    def render(self, mode='human'):
        try:
            if self.first_refresh:
                self._mlpro_env.init_plot()
                self.first_refresh = False
            else:
                self._mlpro_env.update_plot()
            return True
        except:
            return False


## -------------------------------------------------------------------------------------------------
    def close(self):
        self._mlpro_env.__del__()<|MERGE_RESOLUTION|>--- conflicted
+++ resolved
@@ -30,7 +30,6 @@
 ## --                                - Optimized 'done' detection in both classed
 ## -- 2021-12-23  1.3.1     MRD      Remove adding self._num_cycle on simulate_reaction() due to 
 ## --                                EnvBase.process_actions() is already adding self._num_cycle
-<<<<<<< HEAD
 ## -- 2022-01-21  1.3.2     DA/MRD   Class WrEnvMLPro2GYM: 
 ## --                                - refactored done detection 
 ## --                                - removed artifacts of cycle counting
@@ -38,14 +37,6 @@
 
 """
 Ver. 1.3.2 (2022-01-21)
-=======
-## -- 2022-01-20  1.3.2     MRD      Rename self._reward into self._last_reward
-## -- 2022-01-21  1.3.3     MRD      Add proper time limit functionality for WrEnvMLPro2GYM
-## -------------------------------------------------------------------------------------------------
-
-"""
-Ver. 1.3.3 (2022-01-21)
->>>>>>> 7a6b6021
 This module provides wrapper classes for reinforcement learning tasks.
 """
 
@@ -298,22 +289,11 @@
         else:
             obs = np.array(self._mlpro_env.get_state().get_values())
 
-<<<<<<< HEAD
         state = self._mlpro_env.get_state()
         done = state.get_terminal()
 
         info = {}
         info["TimeLimit.truncated"] = state.get_timeout()
-=======
-        self._num_cycles += 1
-        cycle_limit = self._mlpro_env.get_cycle_limit()
-        done = ( self._mlpro_env.get_state().get_success() ) or ( self._mlpro_env.get_state().get_broken() )
-
-        info = {}
-        if ( (cycle_limit > 0) and (self._num_cycles>=cycle_limit) ):
-            info["TimeLimit.truncated"] = not done
-            done = True
->>>>>>> 7a6b6021
 
         return obs, reward.get_overall_reward(), done, info
     
